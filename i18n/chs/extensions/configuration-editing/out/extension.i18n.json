--- conflicted
+++ resolved
@@ -9,18 +9,12 @@
 	"workspaceFolder": "在 VS Code 中打开的文件夹的路径",
 	"workspaceFolderBasename": "在 VS Code 中打开的文件夹的名称 (不包含任何斜杠 \"/\" )",
 	"relativeFile": "相对于 ${workspaceFolder}，当前打开的文件路径",
-<<<<<<< HEAD
-	"cwd": "启动时任务运行程序的当前工作目录",
-	"lineNumber": "活动文件中当前选定行的行号",
-	"fileDirname": "当前打开的文件的完整目录名",
-=======
 	"file": "当前打开的文件",
 	"cwd": "启动时任务运行程序的当前工作目录",
 	"lineNumber": "活动文件中当前选定行的行号",
 	"selectedText": "当前在活动文件中选定的文本",
 	"fileDirname": "当前打开的文件的完整目录名",
 	"fileExtname": "当前打开的文件的扩展名",
->>>>>>> 8647b7c1
 	"fileBasename": "当前打开的文件的文件名",
 	"fileBasenameNoExtension": "当前打开的文件的文件名 (不包含文件扩展名)",
 	"exampleExtension": "示例"
