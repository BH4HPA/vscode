--- conflicted
+++ resolved
@@ -611,18 +611,6 @@
 				const start = range.startLineNumber;
 				const end = range.endLineNumber;
 				if (end - start > 0) {
-<<<<<<< HEAD
-					const topOfElementAtDepth = range.topOfElement;
-					const bottomOfElementAtDepth = topOfElementAtDepth + range.height;
-
-					const topOfBeginningLine = this._editor.getTopForLineNumber(start) - scrollTop;
-					const bottomOfEndLine = this._editor.getBottomForLineNumber(end) - scrollTop;
-					if (topOfElementAtDepth > topOfBeginningLine && topOfElementAtDepth <= bottomOfEndLine) {
-						startLineNumbers.push(start);
-						endLineNumbers.push(end + 1);
-						if (bottomOfElementAtDepth > bottomOfEndLine) {
-							lastLineRelativePosition = bottomOfEndLine - bottomOfElementAtDepth;
-=======
 					const topOfElement = range.top;
 					const bottomOfElement = topOfElement + range.height;
 
@@ -633,7 +621,6 @@
 						endLineNumbers.push(end + 1);
 						if (bottomOfElement > bottomOfEndLine) {
 							lastLineRelativePosition = bottomOfEndLine - bottomOfElement;
->>>>>>> 9be1aed3
 						}
 					}
 					if (startLineNumbers.length === maxNumberStickyLines) {
