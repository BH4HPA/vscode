--- conflicted
+++ resolved
@@ -275,17 +275,12 @@
 						when: rawTool.when ? ContextKeyExpr.deserialize(rawTool.when) : undefined,
 						alwaysDisplayInputOutput: !isBuiltinTool,
 					};
-<<<<<<< HEAD
-					const disposable = _languageModelToolsService.registerToolData(tool);
-					this._registrationDisposables.set(toToolKey(extension.description.identifier, rawTool.name), disposable);
-=======
 					try {
-						const disposable = languageModelToolsService.registerToolData(tool);
+						const disposable = _languageModelToolsService.registerToolData(tool);
 						this._registrationDisposables.set(toToolKey(extension.description.identifier, rawTool.name), disposable);
 					} catch (e) {
 						extension.collector.error(`Failed to register tool '${rawTool.name}': ${e}`);
 					}
->>>>>>> c7062151
 				}
 			}
 
