--- conflicted
+++ resolved
@@ -30,15 +30,10 @@
 	const mocked: object = new Proxy(
 		{},
 		{
-<<<<<<< HEAD
-			get: (_target, key: string | number | Symbol) => {
-				// sanity check for the provided `key`
-=======
 			get: <T extends keyof TObject>(
 				_target: TObject,
 				key: string | number | Symbol,
 			): TObject[T] => {
->>>>>>> 70cca6d5
 				assert(
 					isOneOf(key, keys),
 					`The '${key}' is not mocked.`,
