--- conflicted
+++ resolved
@@ -8,12 +8,8 @@
 /**
  * A token that represent a `space` with a `range`. The `range`
  * value reflects the position of the token in the original data.
-<<<<<<< HEAD
  */
 export class Space extends SpacingToken<' '> {
-=======
- */export class Space extends SimpleToken<' '> {
->>>>>>> 70cca6d5
 	/**
 	 * The underlying symbol of the `Space` token.
 	 */
