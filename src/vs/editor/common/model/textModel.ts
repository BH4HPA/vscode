/*---------------------------------------------------------------------------------------------
 *  Copyright (c) Microsoft Corporation. All rights reserved.
 *  Licensed under the MIT License. See License.txt in the project root for license information.
 *--------------------------------------------------------------------------------------------*/

import { ArrayQueue, pushMany } from '../../../base/common/arrays.js';
import { VSBuffer, VSBufferReadableStream } from '../../../base/common/buffer.js';
import { Color } from '../../../base/common/color.js';
import { BugIndicatingError, illegalArgument, onUnexpectedError } from '../../../base/common/errors.js';
import { Emitter, Event } from '../../../base/common/event.js';
import { IMarkdownString } from '../../../base/common/htmlContent.js';
import { Disposable, IDisposable, MutableDisposable, combinedDisposable } from '../../../base/common/lifecycle.js';
import { listenStream } from '../../../base/common/stream.js';
import * as strings from '../../../base/common/strings.js';
import { ThemeColor } from '../../../base/common/themables.js';
import { Constants } from '../../../base/common/uint.js';
import { URI } from '../../../base/common/uri.js';
import { ISingleEditOperation } from '../core/editOperation.js';
<<<<<<< HEAD
import { normalizeIndentation } from '../core/indentation.js';
=======
import { countEOL } from '../core/misc/eolCounter.js';
import { normalizeIndentation } from '../core/misc/indentation.js';
>>>>>>> e08d8fd7
import { IPosition, Position } from '../core/position.js';
import { IRange, Range } from '../core/range.js';
import { Selection } from '../core/selection.js';
import { TextChange } from '../core/textChange.js';
import { EDITOR_MODEL_DEFAULTS } from '../core/misc/textModelDefaults.js';
import { IWordAtPosition } from '../core/wordHelper.js';
import { FormattingOptions } from '../languages.js';
import { ILanguageSelection, ILanguageService } from '../languages/language.js';
import { ILanguageConfigurationService } from '../languages/languageConfigurationRegistry.js';
import * as model from '../model.js';
import { BracketPairsTextModelPart } from './bracketPairsTextModelPart/bracketPairsImpl.js';
import { ColorizedBracketPairsDecorationProvider } from './bracketPairsTextModelPart/colorizedBracketPairsDecorationProvider.js';
import { EditStack } from './editStack.js';
import { GuidesTextModelPart } from './guidesTextModelPart.js';
import { guessIndentation } from './indentationGuesser.js';
import { IntervalNode, IntervalTree, recomputeMaxEnd } from './intervalTree.js';
import { PieceTreeTextBuffer } from './pieceTreeTextBuffer/pieceTreeTextBuffer.js';
import { PieceTreeTextBufferBuilder } from './pieceTreeTextBuffer/pieceTreeTextBufferBuilder.js';
import { SearchParams, TextModelSearch } from './textModelSearch.js';
import { TokenizationTextModelPart } from './tokenizationTextModelPart.js';
import { AttachedViews } from './tokens.js';
import { IBracketPairsTextModelPart } from '../textModelBracketPairs.js';
import { IModelContentChangedEvent, IModelDecorationsChangedEvent, IModelOptionsChangedEvent, InternalModelContentChangeEvent, LineInjectedText, ModelInjectedTextChangedEvent, ModelRawChange, ModelRawContentChangedEvent, ModelRawEOLChanged, ModelRawFlush, ModelRawLineChanged, ModelRawLinesDeleted, ModelRawLinesInserted, ModelLineHeightChangedEvent, ModelLineHeightChanged, ModelFontChangedEvent, FontDecoration, ModelFontChanged } from '../textModelEvents.js';
import { IGuidesTextModelPart } from '../textModelGuides.js';
import { ITokenizationTextModelPart } from '../tokenizationTextModelPart.js';
import { IInstantiationService } from '../../../platform/instantiation/common/instantiation.js';
import { IColorTheme } from '../../../platform/theme/common/themeService.js';
import { IUndoRedoService, ResourceEditStackSnapshot, UndoRedoGroup } from '../../../platform/undoRedo/common/undoRedo.js';
import { TokenArray } from '../tokens/tokenArray.js';
import { SetWithKey } from '../../../base/common/collections.js';
import { countEOL } from '../core/eolCounter.js';

export function createTextBufferFactory(text: string): model.ITextBufferFactory {
	const builder = new PieceTreeTextBufferBuilder();
	builder.acceptChunk(text);
	return builder.finish();
}

interface ITextStream {
	on(event: 'data', callback: (data: string) => void): void;
	on(event: 'error', callback: (err: Error) => void): void;
	on(event: 'end', callback: () => void): void;
	on(event: string, callback: any): void;
}

export function createTextBufferFactoryFromStream(stream: ITextStream): Promise<model.ITextBufferFactory>;
export function createTextBufferFactoryFromStream(stream: VSBufferReadableStream): Promise<model.ITextBufferFactory>;
export function createTextBufferFactoryFromStream(stream: ITextStream | VSBufferReadableStream): Promise<model.ITextBufferFactory> {
	return new Promise<model.ITextBufferFactory>((resolve, reject) => {
		const builder = new PieceTreeTextBufferBuilder();

		let done = false;

		listenStream<string | VSBuffer>(stream, {
			onData: chunk => {
				builder.acceptChunk((typeof chunk === 'string') ? chunk : chunk.toString());
			},
			onError: error => {
				if (!done) {
					done = true;
					reject(error);
				}
			},
			onEnd: () => {
				if (!done) {
					done = true;
					resolve(builder.finish());
				}
			}
		});
	});
}

export function createTextBufferFactoryFromSnapshot(snapshot: model.ITextSnapshot): model.ITextBufferFactory {
	const builder = new PieceTreeTextBufferBuilder();

	let chunk: string | null;
	while (typeof (chunk = snapshot.read()) === 'string') {
		builder.acceptChunk(chunk);
	}

	return builder.finish();
}

export function createTextBuffer(value: string | model.ITextBufferFactory | model.ITextSnapshot, defaultEOL: model.DefaultEndOfLine): { textBuffer: model.ITextBuffer; disposable: IDisposable } {
	let factory: model.ITextBufferFactory;
	if (typeof value === 'string') {
		factory = createTextBufferFactory(value);
	} else if (model.isITextSnapshot(value)) {
		factory = createTextBufferFactoryFromSnapshot(value);
	} else {
		factory = value;
	}
	return factory.create(defaultEOL);
}

let MODEL_ID = 0;

const LIMIT_FIND_COUNT = 999;
const LONG_LINE_BOUNDARY = 10000;
const LINE_HEIGHT_CEILING = 300;

class TextModelSnapshot implements model.ITextSnapshot {

	private readonly _source: model.ITextSnapshot;
	private _eos: boolean;

	constructor(source: model.ITextSnapshot) {
		this._source = source;
		this._eos = false;
	}

	public read(): string | null {
		if (this._eos) {
			return null;
		}

		const result: string[] = [];
		let resultCnt = 0;
		let resultLength = 0;

		do {
			const tmp = this._source.read();

			if (tmp === null) {
				// end-of-stream
				this._eos = true;
				if (resultCnt === 0) {
					return null;
				} else {
					return result.join('');
				}
			}

			if (tmp.length > 0) {
				result[resultCnt++] = tmp;
				resultLength += tmp.length;
			}

			if (resultLength >= 64 * 1024) {
				return result.join('');
			}
		} while (true);
	}
}

const invalidFunc = () => { throw new Error(`Invalid change accessor`); };

const enum StringOffsetValidationType {
	/**
	 * Even allowed in surrogate pairs
	 */
	Relaxed = 0,
	/**
	 * Not allowed in surrogate pairs
	 */
	SurrogatePairs = 1,
}

export class TextModel extends Disposable implements model.ITextModel, IDecorationsTreesHost {

	static _MODEL_SYNC_LIMIT = 50 * 1024 * 1024; // 50 MB,  // used in tests
	private static readonly LARGE_FILE_SIZE_THRESHOLD = 20 * 1024 * 1024; // 20 MB;
	private static readonly LARGE_FILE_LINE_COUNT_THRESHOLD = 300 * 1000; // 300K lines
	private static readonly LARGE_FILE_HEAP_OPERATION_THRESHOLD = 256 * 1024 * 1024; // 256M characters, usually ~> 512MB memory usage

	public static DEFAULT_CREATION_OPTIONS: model.ITextModelCreationOptions = {
		isForSimpleWidget: false,
		tabSize: EDITOR_MODEL_DEFAULTS.tabSize,
		indentSize: EDITOR_MODEL_DEFAULTS.indentSize,
		insertSpaces: EDITOR_MODEL_DEFAULTS.insertSpaces,
		detectIndentation: false,
		defaultEOL: model.DefaultEndOfLine.LF,
		trimAutoWhitespace: EDITOR_MODEL_DEFAULTS.trimAutoWhitespace,
		largeFileOptimizations: EDITOR_MODEL_DEFAULTS.largeFileOptimizations,
		bracketPairColorizationOptions: EDITOR_MODEL_DEFAULTS.bracketPairColorizationOptions,
	};

	public static resolveOptions(textBuffer: model.ITextBuffer, options: model.ITextModelCreationOptions): model.TextModelResolvedOptions {
		if (options.detectIndentation) {
			const guessedIndentation = guessIndentation(textBuffer, options.tabSize, options.insertSpaces);
			return new model.TextModelResolvedOptions({
				tabSize: guessedIndentation.tabSize,
				indentSize: 'tabSize', // TODO@Alex: guess indentSize independent of tabSize
				insertSpaces: guessedIndentation.insertSpaces,
				trimAutoWhitespace: options.trimAutoWhitespace,
				defaultEOL: options.defaultEOL,
				bracketPairColorizationOptions: options.bracketPairColorizationOptions,
			});
		}

		return new model.TextModelResolvedOptions(options);
	}

	//#region Events
	private readonly _onWillDispose: Emitter<void> = this._register(new Emitter<void>());
	public readonly onWillDispose: Event<void> = this._onWillDispose.event;

	private readonly _onDidChangeDecorations: DidChangeDecorationsEmitter = this._register(new DidChangeDecorationsEmitter((affectedInjectedTextLines, affectedLineHeights, affectedFontLines) => this.handleBeforeFireDecorationsChangedEvent(affectedInjectedTextLines, affectedLineHeights, affectedFontLines)));
	public readonly onDidChangeDecorations: Event<IModelDecorationsChangedEvent> = this._onDidChangeDecorations.event;

	public get onDidChangeLanguage() { return this._tokenizationTextModelPart.onDidChangeLanguage; }
	public get onDidChangeLanguageConfiguration() { return this._tokenizationTextModelPart.onDidChangeLanguageConfiguration; }
	public get onDidChangeTokens() { return this._tokenizationTextModelPart.onDidChangeTokens; }

	private readonly _onDidChangeOptions: Emitter<IModelOptionsChangedEvent> = this._register(new Emitter<IModelOptionsChangedEvent>());
	public readonly onDidChangeOptions: Event<IModelOptionsChangedEvent> = this._onDidChangeOptions.event;

	private readonly _onDidChangeAttached: Emitter<void> = this._register(new Emitter<void>());
	public readonly onDidChangeAttached: Event<void> = this._onDidChangeAttached.event;

	private readonly _onDidChangeInjectedText: Emitter<ModelInjectedTextChangedEvent> = this._register(new Emitter<ModelInjectedTextChangedEvent>());

	private readonly _onDidChangeLineHeight: Emitter<ModelLineHeightChangedEvent> = this._register(new Emitter<ModelLineHeightChangedEvent>());
	public readonly onDidChangeLineHeight: Event<ModelLineHeightChangedEvent> = this._onDidChangeLineHeight.event;

	private readonly _onDidChangeFont: Emitter<ModelFontChangedEvent> = this._register(new Emitter<ModelFontChangedEvent>());
	public readonly onDidChangeFont: Event<ModelFontChangedEvent> = this._onDidChangeFont.event;

	private readonly _eventEmitter: DidChangeContentEmitter = this._register(new DidChangeContentEmitter());
	public onDidChangeContent(listener: (e: IModelContentChangedEvent) => void): IDisposable {
		return this._eventEmitter.slowEvent((e: InternalModelContentChangeEvent) => listener(e.contentChangedEvent));
	}
	public onDidChangeContentOrInjectedText(listener: (e: InternalModelContentChangeEvent | ModelInjectedTextChangedEvent) => void): IDisposable {
		return combinedDisposable(
			this._eventEmitter.fastEvent(e => listener(e)),
			this._onDidChangeInjectedText.event(e => listener(e))
		);
	}
	//#endregion

	public readonly id: string;
	public readonly isForSimpleWidget: boolean;
	private readonly _associatedResource: URI;
	private _attachedEditorCount: number;
	private _buffer: model.ITextBuffer;
	private _bufferDisposable: IDisposable;
	private _options: model.TextModelResolvedOptions;
	private readonly _languageSelectionListener = this._register(new MutableDisposable<IDisposable>());

	private _isDisposed: boolean;
	private __isDisposing: boolean;
	public _isDisposing(): boolean { return this.__isDisposing; }
	private _versionId: number;
	/**
	 * Unlike, versionId, this can go down (via undo) or go to previous values (via redo)
	 */
	private _alternativeVersionId: number;
	private _initialUndoRedoSnapshot: ResourceEditStackSnapshot | null;
	private readonly _isTooLargeForSyncing: boolean;
	private readonly _isTooLargeForTokenization: boolean;
	private readonly _isTooLargeForHeapOperation: boolean;

	//#region Editing
	private readonly _commandManager: EditStack;
	private _isUndoing: boolean;
	private _isRedoing: boolean;
	private _trimAutoWhitespaceLines: number[] | null;
	//#endregion

	//#region Decorations
	/**
	 * Used to workaround broken clients that might attempt using a decoration id generated by a different model.
	 * It is not globally unique in order to limit it to one character.
	 */
	private readonly _instanceId: string;
	private _deltaDecorationCallCnt: number = 0;
	private _lastDecorationId: number;
	private _decorations: { [decorationId: string]: IntervalNode };
	private _decorationsTree: DecorationsTrees;
	private readonly _decorationProvider: ColorizedBracketPairsDecorationProvider;
	//#endregion

	private readonly _tokenizationTextModelPart: TokenizationTextModelPart;
	public get tokenization(): ITokenizationTextModelPart { return this._tokenizationTextModelPart; }

	private readonly _bracketPairs: BracketPairsTextModelPart;
	public get bracketPairs(): IBracketPairsTextModelPart { return this._bracketPairs; }

	private readonly _guidesTextModelPart: GuidesTextModelPart;
	public get guides(): IGuidesTextModelPart { return this._guidesTextModelPart; }

	private readonly _attachedViews = new AttachedViews();

	constructor(
		source: string | model.ITextBufferFactory,
		languageIdOrSelection: string | ILanguageSelection,
		creationOptions: model.ITextModelCreationOptions,
		associatedResource: URI | null = null,
		@IUndoRedoService private readonly _undoRedoService: IUndoRedoService,
		@ILanguageService private readonly _languageService: ILanguageService,
		@ILanguageConfigurationService private readonly _languageConfigurationService: ILanguageConfigurationService,
		@IInstantiationService private readonly instantiationService: IInstantiationService
	) {
		super();

		// Generate a new unique model id
		MODEL_ID++;
		this.id = '$model' + MODEL_ID;
		this.isForSimpleWidget = creationOptions.isForSimpleWidget;
		if (typeof associatedResource === 'undefined' || associatedResource === null) {
			this._associatedResource = URI.parse('inmemory://model/' + MODEL_ID);
		} else {
			this._associatedResource = associatedResource;
		}
		this._attachedEditorCount = 0;

		const { textBuffer, disposable } = createTextBuffer(source, creationOptions.defaultEOL);
		this._buffer = textBuffer;
		this._bufferDisposable = disposable;

		const bufferLineCount = this._buffer.getLineCount();
		const bufferTextLength = this._buffer.getValueLengthInRange(new Range(1, 1, bufferLineCount, this._buffer.getLineLength(bufferLineCount) + 1), model.EndOfLinePreference.TextDefined);

		// !!! Make a decision in the ctor and permanently respect this decision !!!
		// If a model is too large at construction time, it will never get tokenized,
		// under no circumstances.
		if (creationOptions.largeFileOptimizations) {
			this._isTooLargeForTokenization = (
				(bufferTextLength > TextModel.LARGE_FILE_SIZE_THRESHOLD)
				|| (bufferLineCount > TextModel.LARGE_FILE_LINE_COUNT_THRESHOLD)
			);

			this._isTooLargeForHeapOperation = bufferTextLength > TextModel.LARGE_FILE_HEAP_OPERATION_THRESHOLD;
		} else {
			this._isTooLargeForTokenization = false;
			this._isTooLargeForHeapOperation = false;
		}

		this._options = TextModel.resolveOptions(this._buffer, creationOptions);

		const languageId = (typeof languageIdOrSelection === 'string' ? languageIdOrSelection : languageIdOrSelection.languageId);
		if (typeof languageIdOrSelection !== 'string') {
			this._languageSelectionListener.value = languageIdOrSelection.onDidChange(() => this._setLanguage(languageIdOrSelection.languageId));
		}

		this._bracketPairs = this._register(new BracketPairsTextModelPart(this, this._languageConfigurationService));
		this._guidesTextModelPart = this._register(new GuidesTextModelPart(this, this._languageConfigurationService));
		this._decorationProvider = this._register(new ColorizedBracketPairsDecorationProvider(this));
		this._tokenizationTextModelPart = this.instantiationService.createInstance(TokenizationTextModelPart,
			this,
			this._bracketPairs,
			languageId,
			this._attachedViews
		);

		this._isTooLargeForSyncing = (bufferTextLength > TextModel._MODEL_SYNC_LIMIT);

		this._versionId = 1;
		this._alternativeVersionId = 1;
		this._initialUndoRedoSnapshot = null;

		this._isDisposed = false;
		this.__isDisposing = false;

		this._instanceId = strings.singleLetterHash(MODEL_ID);
		this._lastDecorationId = 0;
		this._decorations = Object.create(null);
		this._decorationsTree = new DecorationsTrees();

		this._commandManager = new EditStack(this, this._undoRedoService);
		this._isUndoing = false;
		this._isRedoing = false;
		this._trimAutoWhitespaceLines = null;


		this._register(this._decorationProvider.onDidChange(() => {
			this._onDidChangeDecorations.beginDeferredEmit();
			this._onDidChangeDecorations.fire();
			this._onDidChangeDecorations.endDeferredEmit();
		}));

		this._languageService.requestRichLanguageFeatures(languageId);

		this._register(this._languageConfigurationService.onDidChange(e => {
			this._bracketPairs.handleLanguageConfigurationServiceChange(e);
			this._tokenizationTextModelPart.handleLanguageConfigurationServiceChange(e);
		}));
	}

	public override dispose(): void {
		this.__isDisposing = true;
		this._onWillDispose.fire();
		this._tokenizationTextModelPart.dispose();
		this._isDisposed = true;
		super.dispose();
		this._bufferDisposable.dispose();
		this.__isDisposing = false;
		// Manually release reference to previous text buffer to avoid large leaks
		// in case someone leaks a TextModel reference
		const emptyDisposedTextBuffer = new PieceTreeTextBuffer([], '', '\n', false, false, true, true);
		emptyDisposedTextBuffer.dispose();
		this._buffer = emptyDisposedTextBuffer;
		this._bufferDisposable = Disposable.None;
	}

	_hasListeners(): boolean {
		return (
			this._onWillDispose.hasListeners()
			|| this._onDidChangeDecorations.hasListeners()
			|| this._tokenizationTextModelPart._hasListeners()
			|| this._onDidChangeOptions.hasListeners()
			|| this._onDidChangeAttached.hasListeners()
			|| this._onDidChangeInjectedText.hasListeners()
			|| this._onDidChangeLineHeight.hasListeners()
			|| this._onDidChangeFont.hasListeners()
			|| this._eventEmitter.hasListeners()
		);
	}

	private _assertNotDisposed(): void {
		if (this._isDisposed) {
			throw new BugIndicatingError('Model is disposed!');
		}
	}

	public equalsTextBuffer(other: model.ITextBuffer): boolean {
		this._assertNotDisposed();
		return this._buffer.equals(other);
	}

	public getTextBuffer(): model.ITextBuffer {
		this._assertNotDisposed();
		return this._buffer;
	}

	private _emitContentChangedEvent(rawChange: ModelRawContentChangedEvent, change: IModelContentChangedEvent): void {
		if (this.__isDisposing) {
			// Do not confuse listeners by emitting any event after disposing
			return;
		}
		this._tokenizationTextModelPart.handleDidChangeContent(change);
		this._bracketPairs.handleDidChangeContent(change);
		this._eventEmitter.fire(new InternalModelContentChangeEvent(rawChange, change));
	}

	public setValue(value: string | model.ITextSnapshot): void {
		this._assertNotDisposed();

		if (value === null || value === undefined) {
			throw illegalArgument();
		}

		const { textBuffer, disposable } = createTextBuffer(value, this._options.defaultEOL);
		this._setValueFromTextBuffer(textBuffer, disposable);
	}

	private _createContentChanged2(range: Range, rangeOffset: number, rangeLength: number, rangeEndPosition: Position, text: string, isUndoing: boolean, isRedoing: boolean, isFlush: boolean, isEolChange: boolean): IModelContentChangedEvent {
		return {
			changes: [{
				range: range,
				rangeOffset: rangeOffset,
				rangeLength: rangeLength,
				text: text,
			}],
			eol: this._buffer.getEOL(),
			isEolChange: isEolChange,
			versionId: this.getVersionId(),
			isUndoing: isUndoing,
			isRedoing: isRedoing,
			isFlush: isFlush
		};
	}

	private _setValueFromTextBuffer(textBuffer: model.ITextBuffer, textBufferDisposable: IDisposable): void {
		this._assertNotDisposed();
		const oldFullModelRange = this.getFullModelRange();
		const oldModelValueLength = this.getValueLengthInRange(oldFullModelRange);
		const endLineNumber = this.getLineCount();
		const endColumn = this.getLineMaxColumn(endLineNumber);

		this._buffer = textBuffer;
		this._bufferDisposable.dispose();
		this._bufferDisposable = textBufferDisposable;
		this._increaseVersionId();

		// Destroy all my decorations
		this._decorations = Object.create(null);
		this._decorationsTree = new DecorationsTrees();

		// Destroy my edit history and settings
		this._commandManager.clear();
		this._trimAutoWhitespaceLines = null;

		this._emitContentChangedEvent(
			new ModelRawContentChangedEvent(
				[
					new ModelRawFlush()
				],
				this._versionId,
				false,
				false
			),
			this._createContentChanged2(new Range(1, 1, endLineNumber, endColumn), 0, oldModelValueLength, new Position(endLineNumber, endColumn), this.getValue(), false, false, true, false)
		);
	}

	public setEOL(eol: model.EndOfLineSequence): void {
		this._assertNotDisposed();
		const newEOL = (eol === model.EndOfLineSequence.CRLF ? '\r\n' : '\n');
		if (this._buffer.getEOL() === newEOL) {
			// Nothing to do
			return;
		}

		const oldFullModelRange = this.getFullModelRange();
		const oldModelValueLength = this.getValueLengthInRange(oldFullModelRange);
		const endLineNumber = this.getLineCount();
		const endColumn = this.getLineMaxColumn(endLineNumber);

		this._onBeforeEOLChange();
		this._buffer.setEOL(newEOL);
		this._increaseVersionId();
		this._onAfterEOLChange();

		this._emitContentChangedEvent(
			new ModelRawContentChangedEvent(
				[
					new ModelRawEOLChanged()
				],
				this._versionId,
				false,
				false
			),
			this._createContentChanged2(new Range(1, 1, endLineNumber, endColumn), 0, oldModelValueLength, new Position(endLineNumber, endColumn), this.getValue(), false, false, false, true)
		);
	}

	private _onBeforeEOLChange(): void {
		// Ensure all decorations get their `range` set.
		this._decorationsTree.ensureAllNodesHaveRanges(this);
	}

	private _onAfterEOLChange(): void {
		// Transform back `range` to offsets
		const versionId = this.getVersionId();
		const allDecorations = this._decorationsTree.collectNodesPostOrder();
		for (let i = 0, len = allDecorations.length; i < len; i++) {
			const node = allDecorations[i];
			const range = node.range!; // the range is defined due to `_onBeforeEOLChange`

			const delta = node.cachedAbsoluteStart - node.start;

			const startOffset = this._buffer.getOffsetAt(range.startLineNumber, range.startColumn);
			const endOffset = this._buffer.getOffsetAt(range.endLineNumber, range.endColumn);

			node.cachedAbsoluteStart = startOffset;
			node.cachedAbsoluteEnd = endOffset;
			node.cachedVersionId = versionId;

			node.start = startOffset - delta;
			node.end = endOffset - delta;

			recomputeMaxEnd(node);
		}
	}

	public onBeforeAttached(): model.IAttachedView {
		this._attachedEditorCount++;
		if (this._attachedEditorCount === 1) {
			this._tokenizationTextModelPart.handleDidChangeAttached();
			this._onDidChangeAttached.fire(undefined);
		}
		return this._attachedViews.attachView();
	}

	public onBeforeDetached(view: model.IAttachedView): void {
		this._attachedEditorCount--;
		if (this._attachedEditorCount === 0) {
			this._tokenizationTextModelPart.handleDidChangeAttached();
			this._onDidChangeAttached.fire(undefined);
		}
		this._attachedViews.detachView(view);
	}

	public isAttachedToEditor(): boolean {
		return this._attachedEditorCount > 0;
	}

	public getAttachedEditorCount(): number {
		return this._attachedEditorCount;
	}

	public isTooLargeForSyncing(): boolean {
		return this._isTooLargeForSyncing;
	}

	public isTooLargeForTokenization(): boolean {
		return this._isTooLargeForTokenization;
	}

	public isTooLargeForHeapOperation(): boolean {
		return this._isTooLargeForHeapOperation;
	}

	public isDisposed(): boolean {
		return this._isDisposed;
	}

	public isDominatedByLongLines(): boolean {
		this._assertNotDisposed();
		if (this.isTooLargeForTokenization()) {
			// Cannot word wrap huge files anyways, so it doesn't really matter
			return false;
		}
		let smallLineCharCount = 0;
		let longLineCharCount = 0;

		const lineCount = this._buffer.getLineCount();
		for (let lineNumber = 1; lineNumber <= lineCount; lineNumber++) {
			const lineLength = this._buffer.getLineLength(lineNumber);
			if (lineLength >= LONG_LINE_BOUNDARY) {
				longLineCharCount += lineLength;
			} else {
				smallLineCharCount += lineLength;
			}
		}

		return (longLineCharCount > smallLineCharCount);
	}

	public get uri(): URI {
		return this._associatedResource;
	}

	//#region Options

	public getOptions(): model.TextModelResolvedOptions {
		this._assertNotDisposed();
		return this._options;
	}

	public getFormattingOptions(): FormattingOptions {
		return {
			tabSize: this._options.indentSize,
			insertSpaces: this._options.insertSpaces
		};
	}

	public updateOptions(_newOpts: model.ITextModelUpdateOptions): void {
		this._assertNotDisposed();
		const tabSize = (typeof _newOpts.tabSize !== 'undefined') ? _newOpts.tabSize : this._options.tabSize;
		const indentSize = (typeof _newOpts.indentSize !== 'undefined') ? _newOpts.indentSize : this._options.originalIndentSize;
		const insertSpaces = (typeof _newOpts.insertSpaces !== 'undefined') ? _newOpts.insertSpaces : this._options.insertSpaces;
		const trimAutoWhitespace = (typeof _newOpts.trimAutoWhitespace !== 'undefined') ? _newOpts.trimAutoWhitespace : this._options.trimAutoWhitespace;
		const bracketPairColorizationOptions = (typeof _newOpts.bracketColorizationOptions !== 'undefined') ? _newOpts.bracketColorizationOptions : this._options.bracketPairColorizationOptions;

		const newOpts = new model.TextModelResolvedOptions({
			tabSize: tabSize,
			indentSize: indentSize,
			insertSpaces: insertSpaces,
			defaultEOL: this._options.defaultEOL,
			trimAutoWhitespace: trimAutoWhitespace,
			bracketPairColorizationOptions,
		});

		if (this._options.equals(newOpts)) {
			return;
		}

		const e = this._options.createChangeEvent(newOpts);
		this._options = newOpts;

		this._bracketPairs.handleDidChangeOptions(e);
		this._decorationProvider.handleDidChangeOptions(e);
		this._onDidChangeOptions.fire(e);
	}

	public detectIndentation(defaultInsertSpaces: boolean, defaultTabSize: number): void {
		this._assertNotDisposed();
		const guessedIndentation = guessIndentation(this._buffer, defaultTabSize, defaultInsertSpaces);
		this.updateOptions({
			insertSpaces: guessedIndentation.insertSpaces,
			tabSize: guessedIndentation.tabSize,
			indentSize: guessedIndentation.tabSize, // TODO@Alex: guess indentSize independent of tabSize
		});
	}

	public normalizeIndentation(str: string): string {
		this._assertNotDisposed();
		return normalizeIndentation(str, this._options.indentSize, this._options.insertSpaces);
	}

	//#endregion

	//#region Reading

	public getVersionId(): number {
		this._assertNotDisposed();
		return this._versionId;
	}

	public mightContainRTL(): boolean {
		return this._buffer.mightContainRTL();
	}

	public mightContainUnusualLineTerminators(): boolean {
		return this._buffer.mightContainUnusualLineTerminators();
	}

	public removeUnusualLineTerminators(selections: Selection[] | null = null): void {
		const matches = this.findMatches(strings.UNUSUAL_LINE_TERMINATORS.source, false, true, false, null, false, Constants.MAX_SAFE_SMALL_INTEGER);
		this._buffer.resetMightContainUnusualLineTerminators();
		this.pushEditOperations(selections, matches.map(m => ({ range: m.range, text: null })), () => null);
	}

	public mightContainNonBasicASCII(): boolean {
		return this._buffer.mightContainNonBasicASCII();
	}

	public getAlternativeVersionId(): number {
		this._assertNotDisposed();
		return this._alternativeVersionId;
	}

	public getInitialUndoRedoSnapshot(): ResourceEditStackSnapshot | null {
		this._assertNotDisposed();
		return this._initialUndoRedoSnapshot;
	}

	public getOffsetAt(rawPosition: IPosition): number {
		this._assertNotDisposed();
		const position = this._validatePosition(rawPosition.lineNumber, rawPosition.column, StringOffsetValidationType.Relaxed);
		return this._buffer.getOffsetAt(position.lineNumber, position.column);
	}

	public getPositionAt(rawOffset: number): Position {
		this._assertNotDisposed();
		const offset = (Math.min(this._buffer.getLength(), Math.max(0, rawOffset)));
		return this._buffer.getPositionAt(offset);
	}

	private _increaseVersionId(): void {
		this._versionId = this._versionId + 1;
		this._alternativeVersionId = this._versionId;
	}

	public _overwriteVersionId(versionId: number): void {
		this._versionId = versionId;
	}

	public _overwriteAlternativeVersionId(newAlternativeVersionId: number): void {
		this._alternativeVersionId = newAlternativeVersionId;
	}

	public _overwriteInitialUndoRedoSnapshot(newInitialUndoRedoSnapshot: ResourceEditStackSnapshot | null): void {
		this._initialUndoRedoSnapshot = newInitialUndoRedoSnapshot;
	}

	public getValue(eol?: model.EndOfLinePreference, preserveBOM: boolean = false): string {
		this._assertNotDisposed();
		if (this.isTooLargeForHeapOperation()) {
			throw new BugIndicatingError('Operation would exceed heap memory limits');
		}

		const fullModelRange = this.getFullModelRange();
		const fullModelValue = this.getValueInRange(fullModelRange, eol);

		if (preserveBOM) {
			return this._buffer.getBOM() + fullModelValue;
		}

		return fullModelValue;
	}

	public createSnapshot(preserveBOM: boolean = false): model.ITextSnapshot {
		return new TextModelSnapshot(this._buffer.createSnapshot(preserveBOM));
	}

	public getValueLength(eol?: model.EndOfLinePreference, preserveBOM: boolean = false): number {
		this._assertNotDisposed();
		const fullModelRange = this.getFullModelRange();
		const fullModelValue = this.getValueLengthInRange(fullModelRange, eol);

		if (preserveBOM) {
			return this._buffer.getBOM().length + fullModelValue;
		}

		return fullModelValue;
	}

	public getValueInRange(rawRange: IRange, eol: model.EndOfLinePreference = model.EndOfLinePreference.TextDefined): string {
		this._assertNotDisposed();
		return this._buffer.getValueInRange(this.validateRange(rawRange), eol);
	}

	public getValueLengthInRange(rawRange: IRange, eol: model.EndOfLinePreference = model.EndOfLinePreference.TextDefined): number {
		this._assertNotDisposed();
		return this._buffer.getValueLengthInRange(this.validateRange(rawRange), eol);
	}

	public getCharacterCountInRange(rawRange: IRange, eol: model.EndOfLinePreference = model.EndOfLinePreference.TextDefined): number {
		this._assertNotDisposed();
		return this._buffer.getCharacterCountInRange(this.validateRange(rawRange), eol);
	}

	public getLineCount(): number {
		this._assertNotDisposed();
		return this._buffer.getLineCount();
	}

	public getLineContent(lineNumber: number): string {
		this._assertNotDisposed();
		if (lineNumber < 1 || lineNumber > this.getLineCount()) {
			throw new BugIndicatingError('Illegal value for lineNumber');
		}

		return this._buffer.getLineContent(lineNumber);
	}

	public getLineLength(lineNumber: number): number {
		this._assertNotDisposed();
		if (lineNumber < 1 || lineNumber > this.getLineCount()) {
			throw new BugIndicatingError('Illegal value for lineNumber');
		}

		return this._buffer.getLineLength(lineNumber);
	}

	public getLinesContent(): string[] {
		this._assertNotDisposed();
		if (this.isTooLargeForHeapOperation()) {
			throw new BugIndicatingError('Operation would exceed heap memory limits');
		}

		return this._buffer.getLinesContent();
	}

	public getEOL(): string {
		this._assertNotDisposed();
		return this._buffer.getEOL();
	}

	public getEndOfLineSequence(): model.EndOfLineSequence {
		this._assertNotDisposed();
		return (
			this._buffer.getEOL() === '\n'
				? model.EndOfLineSequence.LF
				: model.EndOfLineSequence.CRLF
		);
	}

	public getLineMinColumn(lineNumber: number): number {
		this._assertNotDisposed();
		return 1;
	}

	public getLineMaxColumn(lineNumber: number): number {
		this._assertNotDisposed();
		if (lineNumber < 1 || lineNumber > this.getLineCount()) {
			throw new BugIndicatingError('Illegal value for lineNumber');
		}
		return this._buffer.getLineLength(lineNumber) + 1;
	}

	public getLineFirstNonWhitespaceColumn(lineNumber: number): number {
		this._assertNotDisposed();
		if (lineNumber < 1 || lineNumber > this.getLineCount()) {
			throw new BugIndicatingError('Illegal value for lineNumber');
		}
		return this._buffer.getLineFirstNonWhitespaceColumn(lineNumber);
	}

	public getLineLastNonWhitespaceColumn(lineNumber: number): number {
		this._assertNotDisposed();
		if (lineNumber < 1 || lineNumber > this.getLineCount()) {
			throw new BugIndicatingError('Illegal value for lineNumber');
		}
		return this._buffer.getLineLastNonWhitespaceColumn(lineNumber);
	}

	/**
	 * Validates `range` is within buffer bounds, but allows it to sit in between surrogate pairs, etc.
	 * Will try to not allocate if possible.
	 */
	public _validateRangeRelaxedNoAllocations(range: IRange): Range {
		const linesCount = this._buffer.getLineCount();

		const initialStartLineNumber = range.startLineNumber;
		const initialStartColumn = range.startColumn;
		let startLineNumber = Math.floor((typeof initialStartLineNumber === 'number' && !isNaN(initialStartLineNumber)) ? initialStartLineNumber : 1);
		let startColumn = Math.floor((typeof initialStartColumn === 'number' && !isNaN(initialStartColumn)) ? initialStartColumn : 1);

		if (startLineNumber < 1) {
			startLineNumber = 1;
			startColumn = 1;
		} else if (startLineNumber > linesCount) {
			startLineNumber = linesCount;
			startColumn = this.getLineMaxColumn(startLineNumber);
		} else {
			if (startColumn <= 1) {
				startColumn = 1;
			} else {
				const maxColumn = this.getLineMaxColumn(startLineNumber);
				if (startColumn >= maxColumn) {
					startColumn = maxColumn;
				}
			}
		}

		const initialEndLineNumber = range.endLineNumber;
		const initialEndColumn = range.endColumn;
		let endLineNumber = Math.floor((typeof initialEndLineNumber === 'number' && !isNaN(initialEndLineNumber)) ? initialEndLineNumber : 1);
		let endColumn = Math.floor((typeof initialEndColumn === 'number' && !isNaN(initialEndColumn)) ? initialEndColumn : 1);

		if (endLineNumber < 1) {
			endLineNumber = 1;
			endColumn = 1;
		} else if (endLineNumber > linesCount) {
			endLineNumber = linesCount;
			endColumn = this.getLineMaxColumn(endLineNumber);
		} else {
			if (endColumn <= 1) {
				endColumn = 1;
			} else {
				const maxColumn = this.getLineMaxColumn(endLineNumber);
				if (endColumn >= maxColumn) {
					endColumn = maxColumn;
				}
			}
		}

		if (
			initialStartLineNumber === startLineNumber
			&& initialStartColumn === startColumn
			&& initialEndLineNumber === endLineNumber
			&& initialEndColumn === endColumn
			&& range instanceof Range
			&& !(range instanceof Selection)
		) {
			return range;
		}

		return new Range(startLineNumber, startColumn, endLineNumber, endColumn);
	}

	private _isValidPosition(lineNumber: number, column: number, validationType: StringOffsetValidationType): boolean {
		if (typeof lineNumber !== 'number' || typeof column !== 'number') {
			return false;
		}

		if (isNaN(lineNumber) || isNaN(column)) {
			return false;
		}

		if (lineNumber < 1 || column < 1) {
			return false;
		}

		if ((lineNumber | 0) !== lineNumber || (column | 0) !== column) {
			return false;
		}

		const lineCount = this._buffer.getLineCount();
		if (lineNumber > lineCount) {
			return false;
		}

		if (column === 1) {
			return true;
		}

		const maxColumn = this.getLineMaxColumn(lineNumber);
		if (column > maxColumn) {
			return false;
		}

		if (validationType === StringOffsetValidationType.SurrogatePairs) {
			// !!At this point, column > 1
			const charCodeBefore = this._buffer.getLineCharCode(lineNumber, column - 2);
			if (strings.isHighSurrogate(charCodeBefore)) {
				return false;
			}
		}

		return true;
	}

	private _validatePosition(_lineNumber: number, _column: number, validationType: StringOffsetValidationType): Position {
		const lineNumber = Math.floor((typeof _lineNumber === 'number' && !isNaN(_lineNumber)) ? _lineNumber : 1);
		const column = Math.floor((typeof _column === 'number' && !isNaN(_column)) ? _column : 1);
		const lineCount = this._buffer.getLineCount();

		if (lineNumber < 1) {
			return new Position(1, 1);
		}

		if (lineNumber > lineCount) {
			return new Position(lineCount, this.getLineMaxColumn(lineCount));
		}

		if (column <= 1) {
			return new Position(lineNumber, 1);
		}

		const maxColumn = this.getLineMaxColumn(lineNumber);
		if (column >= maxColumn) {
			return new Position(lineNumber, maxColumn);
		}

		if (validationType === StringOffsetValidationType.SurrogatePairs) {
			// If the position would end up in the middle of a high-low surrogate pair,
			// we move it to before the pair
			// !!At this point, column > 1
			const charCodeBefore = this._buffer.getLineCharCode(lineNumber, column - 2);
			if (strings.isHighSurrogate(charCodeBefore)) {
				return new Position(lineNumber, column - 1);
			}
		}

		return new Position(lineNumber, column);
	}

	public validatePosition(position: IPosition): Position {
		const validationType = StringOffsetValidationType.SurrogatePairs;
		this._assertNotDisposed();

		// Avoid object allocation and cover most likely case
		if (position instanceof Position) {
			if (this._isValidPosition(position.lineNumber, position.column, validationType)) {
				return position;
			}
		}

		return this._validatePosition(position.lineNumber, position.column, validationType);
	}

	public isValidRange(range: Range): boolean {
		return this._isValidRange(range, StringOffsetValidationType.SurrogatePairs);
	}

	private _isValidRange(range: Range, validationType: StringOffsetValidationType): boolean {
		const startLineNumber = range.startLineNumber;
		const startColumn = range.startColumn;
		const endLineNumber = range.endLineNumber;
		const endColumn = range.endColumn;

		if (!this._isValidPosition(startLineNumber, startColumn, StringOffsetValidationType.Relaxed)) {
			return false;
		}
		if (!this._isValidPosition(endLineNumber, endColumn, StringOffsetValidationType.Relaxed)) {
			return false;
		}

		if (validationType === StringOffsetValidationType.SurrogatePairs) {
			const charCodeBeforeStart = (startColumn > 1 ? this._buffer.getLineCharCode(startLineNumber, startColumn - 2) : 0);
			const charCodeBeforeEnd = (endColumn > 1 && endColumn <= this._buffer.getLineLength(endLineNumber) ? this._buffer.getLineCharCode(endLineNumber, endColumn - 2) : 0);

			const startInsideSurrogatePair = strings.isHighSurrogate(charCodeBeforeStart);
			const endInsideSurrogatePair = strings.isHighSurrogate(charCodeBeforeEnd);

			if (!startInsideSurrogatePair && !endInsideSurrogatePair) {
				return true;
			}
			return false;
		}

		return true;
	}

	public validateRange(_range: IRange): Range {
		const validationType = StringOffsetValidationType.SurrogatePairs;
		this._assertNotDisposed();

		// Avoid object allocation and cover most likely case
		if ((_range instanceof Range) && !(_range instanceof Selection)) {
			if (this._isValidRange(_range, validationType)) {
				return _range;
			}
		}

		const start = this._validatePosition(_range.startLineNumber, _range.startColumn, StringOffsetValidationType.Relaxed);
		const end = this._validatePosition(_range.endLineNumber, _range.endColumn, StringOffsetValidationType.Relaxed);

		const startLineNumber = start.lineNumber;
		const startColumn = start.column;
		const endLineNumber = end.lineNumber;
		const endColumn = end.column;

		if (validationType === StringOffsetValidationType.SurrogatePairs) {
			const charCodeBeforeStart = (startColumn > 1 ? this._buffer.getLineCharCode(startLineNumber, startColumn - 2) : 0);
			const charCodeBeforeEnd = (endColumn > 1 && endColumn <= this._buffer.getLineLength(endLineNumber) ? this._buffer.getLineCharCode(endLineNumber, endColumn - 2) : 0);

			const startInsideSurrogatePair = strings.isHighSurrogate(charCodeBeforeStart);
			const endInsideSurrogatePair = strings.isHighSurrogate(charCodeBeforeEnd);

			if (!startInsideSurrogatePair && !endInsideSurrogatePair) {
				return new Range(startLineNumber, startColumn, endLineNumber, endColumn);
			}

			if (startLineNumber === endLineNumber && startColumn === endColumn) {
				// do not expand a collapsed range, simply move it to a valid location
				return new Range(startLineNumber, startColumn - 1, endLineNumber, endColumn - 1);
			}

			if (startInsideSurrogatePair && endInsideSurrogatePair) {
				// expand range at both ends
				return new Range(startLineNumber, startColumn - 1, endLineNumber, endColumn + 1);
			}

			if (startInsideSurrogatePair) {
				// only expand range at the start
				return new Range(startLineNumber, startColumn - 1, endLineNumber, endColumn);
			}

			// only expand range at the end
			return new Range(startLineNumber, startColumn, endLineNumber, endColumn + 1);
		}

		return new Range(startLineNumber, startColumn, endLineNumber, endColumn);
	}

	public modifyPosition(rawPosition: IPosition, offset: number): Position {
		this._assertNotDisposed();
		const candidate = this.getOffsetAt(rawPosition) + offset;
		return this.getPositionAt(Math.min(this._buffer.getLength(), Math.max(0, candidate)));
	}

	public getFullModelRange(): Range {
		this._assertNotDisposed();
		const lineCount = this.getLineCount();
		return new Range(1, 1, lineCount, this.getLineMaxColumn(lineCount));
	}

	private findMatchesLineByLine(searchRange: Range, searchData: model.SearchData, captureMatches: boolean, limitResultCount: number): model.FindMatch[] {
		return this._buffer.findMatchesLineByLine(searchRange, searchData, captureMatches, limitResultCount);
	}

	public findMatches(searchString: string, rawSearchScope: any, isRegex: boolean, matchCase: boolean, wordSeparators: string | null, captureMatches: boolean, limitResultCount: number = LIMIT_FIND_COUNT): model.FindMatch[] {
		this._assertNotDisposed();

		let searchRanges: Range[] | null = null;

		if (rawSearchScope !== null) {
			if (!Array.isArray(rawSearchScope)) {
				rawSearchScope = [rawSearchScope];
			}

			if (rawSearchScope.every((searchScope: Range) => Range.isIRange(searchScope))) {
				searchRanges = rawSearchScope.map((searchScope: Range) => this.validateRange(searchScope));
			}
		}

		if (searchRanges === null) {
			searchRanges = [this.getFullModelRange()];
		}

		searchRanges = searchRanges.sort((d1, d2) => d1.startLineNumber - d2.startLineNumber || d1.startColumn - d2.startColumn);

		const uniqueSearchRanges: Range[] = [];
		uniqueSearchRanges.push(searchRanges.reduce((prev, curr) => {
			if (Range.areIntersecting(prev, curr)) {
				return prev.plusRange(curr);
			}

			uniqueSearchRanges.push(prev);
			return curr;
		}));

		let matchMapper: (value: Range, index: number, array: Range[]) => model.FindMatch[];
		if (!isRegex && searchString.indexOf('\n') < 0) {
			// not regex, not multi line
			const searchParams = new SearchParams(searchString, isRegex, matchCase, wordSeparators);
			const searchData = searchParams.parseSearchRequest();

			if (!searchData) {
				return [];
			}

			matchMapper = (searchRange: Range) => this.findMatchesLineByLine(searchRange, searchData, captureMatches, limitResultCount);
		} else {
			matchMapper = (searchRange: Range) => TextModelSearch.findMatches(this, new SearchParams(searchString, isRegex, matchCase, wordSeparators), searchRange, captureMatches, limitResultCount);
		}

		return uniqueSearchRanges.map(matchMapper).reduce((arr, matches: model.FindMatch[]) => arr.concat(matches), []);
	}

	public findNextMatch(searchString: string, rawSearchStart: IPosition, isRegex: boolean, matchCase: boolean, wordSeparators: string, captureMatches: boolean): model.FindMatch | null {
		this._assertNotDisposed();
		const searchStart = this.validatePosition(rawSearchStart);

		if (!isRegex && searchString.indexOf('\n') < 0) {
			const searchParams = new SearchParams(searchString, isRegex, matchCase, wordSeparators);
			const searchData = searchParams.parseSearchRequest();
			if (!searchData) {
				return null;
			}

			const lineCount = this.getLineCount();
			let searchRange = new Range(searchStart.lineNumber, searchStart.column, lineCount, this.getLineMaxColumn(lineCount));
			let ret = this.findMatchesLineByLine(searchRange, searchData, captureMatches, 1);
			TextModelSearch.findNextMatch(this, new SearchParams(searchString, isRegex, matchCase, wordSeparators), searchStart, captureMatches);
			if (ret.length > 0) {
				return ret[0];
			}

			searchRange = new Range(1, 1, searchStart.lineNumber, this.getLineMaxColumn(searchStart.lineNumber));
			ret = this.findMatchesLineByLine(searchRange, searchData, captureMatches, 1);

			if (ret.length > 0) {
				return ret[0];
			}

			return null;
		}

		return TextModelSearch.findNextMatch(this, new SearchParams(searchString, isRegex, matchCase, wordSeparators), searchStart, captureMatches);
	}

	public findPreviousMatch(searchString: string, rawSearchStart: IPosition, isRegex: boolean, matchCase: boolean, wordSeparators: string, captureMatches: boolean): model.FindMatch | null {
		this._assertNotDisposed();
		const searchStart = this.validatePosition(rawSearchStart);
		return TextModelSearch.findPreviousMatch(this, new SearchParams(searchString, isRegex, matchCase, wordSeparators), searchStart, captureMatches);
	}

	//#endregion

	//#region Editing

	public pushStackElement(): void {
		this._commandManager.pushStackElement();
	}

	public popStackElement(): void {
		this._commandManager.popStackElement();
	}

	public pushEOL(eol: model.EndOfLineSequence): void {
		const currentEOL = (this.getEOL() === '\n' ? model.EndOfLineSequence.LF : model.EndOfLineSequence.CRLF);
		if (currentEOL === eol) {
			return;
		}
		try {
			this._onDidChangeDecorations.beginDeferredEmit();
			this._eventEmitter.beginDeferredEmit();
			if (this._initialUndoRedoSnapshot === null) {
				this._initialUndoRedoSnapshot = this._undoRedoService.createSnapshot(this.uri);
			}
			this._commandManager.pushEOL(eol);
		} finally {
			this._eventEmitter.endDeferredEmit();
			this._onDidChangeDecorations.endDeferredEmit();
		}
	}

	private _validateEditOperation(rawOperation: model.IIdentifiedSingleEditOperation): model.ValidAnnotatedEditOperation {
		if (rawOperation instanceof model.ValidAnnotatedEditOperation) {
			return rawOperation;
		}
		return new model.ValidAnnotatedEditOperation(
			rawOperation.identifier || null,
			this.validateRange(rawOperation.range),
			rawOperation.text,
			rawOperation.forceMoveMarkers || false,
			rawOperation.isAutoWhitespaceEdit || false,
			rawOperation._isTracked || false
		);
	}

	private _validateEditOperations(rawOperations: readonly model.IIdentifiedSingleEditOperation[]): model.ValidAnnotatedEditOperation[] {
		const result: model.ValidAnnotatedEditOperation[] = [];
		for (let i = 0, len = rawOperations.length; i < len; i++) {
			result[i] = this._validateEditOperation(rawOperations[i]);
		}
		return result;
	}

	public pushEditOperations(beforeCursorState: Selection[] | null, editOperations: model.IIdentifiedSingleEditOperation[], cursorStateComputer: model.ICursorStateComputer | null, group?: UndoRedoGroup): Selection[] | null {
		try {
			this._onDidChangeDecorations.beginDeferredEmit();
			this._eventEmitter.beginDeferredEmit();
			return this._pushEditOperations(beforeCursorState, this._validateEditOperations(editOperations), cursorStateComputer, group);
		} finally {
			this._eventEmitter.endDeferredEmit();
			this._onDidChangeDecorations.endDeferredEmit();
		}
	}

	private _pushEditOperations(beforeCursorState: Selection[] | null, editOperations: model.ValidAnnotatedEditOperation[], cursorStateComputer: model.ICursorStateComputer | null, group?: UndoRedoGroup): Selection[] | null {
		if (this._options.trimAutoWhitespace && this._trimAutoWhitespaceLines) {
			// Go through each saved line number and insert a trim whitespace edit
			// if it is safe to do so (no conflicts with other edits).

			const incomingEdits = editOperations.map((op) => {
				return {
					range: this.validateRange(op.range),
					text: op.text
				};
			});

			// Sometimes, auto-formatters change ranges automatically which can cause undesired auto whitespace trimming near the cursor
			// We'll use the following heuristic: if the edits occur near the cursor, then it's ok to trim auto whitespace
			let editsAreNearCursors = true;
			if (beforeCursorState) {
				for (let i = 0, len = beforeCursorState.length; i < len; i++) {
					const sel = beforeCursorState[i];
					let foundEditNearSel = false;
					for (let j = 0, lenJ = incomingEdits.length; j < lenJ; j++) {
						const editRange = incomingEdits[j].range;
						const selIsAbove = editRange.startLineNumber > sel.endLineNumber;
						const selIsBelow = sel.startLineNumber > editRange.endLineNumber;
						if (!selIsAbove && !selIsBelow) {
							foundEditNearSel = true;
							break;
						}
					}
					if (!foundEditNearSel) {
						editsAreNearCursors = false;
						break;
					}
				}
			}

			if (editsAreNearCursors) {
				for (let i = 0, len = this._trimAutoWhitespaceLines.length; i < len; i++) {
					const trimLineNumber = this._trimAutoWhitespaceLines[i];
					const maxLineColumn = this.getLineMaxColumn(trimLineNumber);

					let allowTrimLine = true;
					for (let j = 0, lenJ = incomingEdits.length; j < lenJ; j++) {
						const editRange = incomingEdits[j].range;
						const editText = incomingEdits[j].text;

						if (trimLineNumber < editRange.startLineNumber || trimLineNumber > editRange.endLineNumber) {
							// `trimLine` is completely outside this edit
							continue;
						}

						// At this point:
						//   editRange.startLineNumber <= trimLine <= editRange.endLineNumber

						if (
							trimLineNumber === editRange.startLineNumber && editRange.startColumn === maxLineColumn
							&& editRange.isEmpty() && editText && editText.length > 0 && editText.charAt(0) === '\n'
						) {
							// This edit inserts a new line (and maybe other text) after `trimLine`
							continue;
						}

						if (
							trimLineNumber === editRange.startLineNumber && editRange.startColumn === 1
							&& editRange.isEmpty() && editText && editText.length > 0 && editText.charAt(editText.length - 1) === '\n'
						) {
							// This edit inserts a new line (and maybe other text) before `trimLine`
							continue;
						}

						// Looks like we can't trim this line as it would interfere with an incoming edit
						allowTrimLine = false;
						break;
					}

					if (allowTrimLine) {
						const trimRange = new Range(trimLineNumber, 1, trimLineNumber, maxLineColumn);
						editOperations.push(new model.ValidAnnotatedEditOperation(null, trimRange, null, false, false, false));
					}

				}
			}

			this._trimAutoWhitespaceLines = null;
		}
		if (this._initialUndoRedoSnapshot === null) {
			this._initialUndoRedoSnapshot = this._undoRedoService.createSnapshot(this.uri);
		}
		return this._commandManager.pushEditOperation(beforeCursorState, editOperations, cursorStateComputer, group);
	}

	_applyUndo(changes: TextChange[], eol: model.EndOfLineSequence, resultingAlternativeVersionId: number, resultingSelection: Selection[] | null): void {
		const edits = changes.map<ISingleEditOperation>((change) => {
			const rangeStart = this.getPositionAt(change.newPosition);
			const rangeEnd = this.getPositionAt(change.newEnd);
			return {
				range: new Range(rangeStart.lineNumber, rangeStart.column, rangeEnd.lineNumber, rangeEnd.column),
				text: change.oldText
			};
		});
		this._applyUndoRedoEdits(edits, eol, true, false, resultingAlternativeVersionId, resultingSelection);
	}

	_applyRedo(changes: TextChange[], eol: model.EndOfLineSequence, resultingAlternativeVersionId: number, resultingSelection: Selection[] | null): void {
		const edits = changes.map<ISingleEditOperation>((change) => {
			const rangeStart = this.getPositionAt(change.oldPosition);
			const rangeEnd = this.getPositionAt(change.oldEnd);
			return {
				range: new Range(rangeStart.lineNumber, rangeStart.column, rangeEnd.lineNumber, rangeEnd.column),
				text: change.newText
			};
		});
		this._applyUndoRedoEdits(edits, eol, false, true, resultingAlternativeVersionId, resultingSelection);
	}

	private _applyUndoRedoEdits(edits: ISingleEditOperation[], eol: model.EndOfLineSequence, isUndoing: boolean, isRedoing: boolean, resultingAlternativeVersionId: number, resultingSelection: Selection[] | null): void {
		try {
			this._onDidChangeDecorations.beginDeferredEmit();
			this._eventEmitter.beginDeferredEmit();
			this._isUndoing = isUndoing;
			this._isRedoing = isRedoing;
			this.applyEdits(edits, false);
			this.setEOL(eol);
			this._overwriteAlternativeVersionId(resultingAlternativeVersionId);
		} finally {
			this._isUndoing = false;
			this._isRedoing = false;
			this._eventEmitter.endDeferredEmit(resultingSelection);
			this._onDidChangeDecorations.endDeferredEmit();
		}
	}

	public applyEdits(operations: readonly model.IIdentifiedSingleEditOperation[]): void;
	public applyEdits(operations: readonly model.IIdentifiedSingleEditOperation[], computeUndoEdits: false): void;
	public applyEdits(operations: readonly model.IIdentifiedSingleEditOperation[], computeUndoEdits: true): model.IValidEditOperation[];
	public applyEdits(rawOperations: readonly model.IIdentifiedSingleEditOperation[], computeUndoEdits: boolean = false): void | model.IValidEditOperation[] {
		try {
			this._onDidChangeDecorations.beginDeferredEmit();
			this._eventEmitter.beginDeferredEmit();
			const operations = this._validateEditOperations(rawOperations);
			return this._doApplyEdits(operations, computeUndoEdits);
		} finally {
			this._eventEmitter.endDeferredEmit();
			this._onDidChangeDecorations.endDeferredEmit();
		}
	}

	private _doApplyEdits(rawOperations: model.ValidAnnotatedEditOperation[], computeUndoEdits: boolean): void | model.IValidEditOperation[] {

		const oldLineCount = this._buffer.getLineCount();
		const result = this._buffer.applyEdits(rawOperations, this._options.trimAutoWhitespace, computeUndoEdits);
		const newLineCount = this._buffer.getLineCount();

		const contentChanges = result.changes;
		this._trimAutoWhitespaceLines = result.trimAutoWhitespaceLineNumbers;

		if (contentChanges.length !== 0) {
			// We do a first pass to update decorations
			// because we want to read decorations in the second pass
			// where we will emit content change events
			// and we want to read the final decorations
			for (let i = 0, len = contentChanges.length; i < len; i++) {
				const change = contentChanges[i];
				this._decorationsTree.acceptReplace(change.rangeOffset, change.rangeLength, change.text.length, change.forceMoveMarkers);
			}

			const rawContentChanges: ModelRawChange[] = [];

			this._increaseVersionId();

			let lineCount = oldLineCount;
			for (let i = 0, len = contentChanges.length; i < len; i++) {
				const change = contentChanges[i];
				const [eolCount] = countEOL(change.text);
				this._onDidChangeDecorations.fire();

				const startLineNumber = change.range.startLineNumber;
				const endLineNumber = change.range.endLineNumber;

				const deletingLinesCnt = endLineNumber - startLineNumber;
				const insertingLinesCnt = eolCount;
				const editingLinesCnt = Math.min(deletingLinesCnt, insertingLinesCnt);

				const changeLineCountDelta = (insertingLinesCnt - deletingLinesCnt);

				const currentEditStartLineNumber = newLineCount - lineCount - changeLineCountDelta + startLineNumber;
				const firstEditLineNumber = currentEditStartLineNumber;
				const lastInsertedLineNumber = currentEditStartLineNumber + insertingLinesCnt;

				const decorationsWithInjectedTextInEditedRange = this._decorationsTree.getInjectedTextInInterval(
					this,
					this.getOffsetAt(new Position(firstEditLineNumber, 1)),
					this.getOffsetAt(new Position(lastInsertedLineNumber, this.getLineMaxColumn(lastInsertedLineNumber))),
					0
				);


				const injectedTextInEditedRange = LineInjectedText.fromDecorations(decorationsWithInjectedTextInEditedRange);
				const injectedTextInEditedRangeQueue = new ArrayQueue(injectedTextInEditedRange);

				for (let j = editingLinesCnt; j >= 0; j--) {
					const editLineNumber = startLineNumber + j;
					const currentEditLineNumber = currentEditStartLineNumber + j;

					injectedTextInEditedRangeQueue.takeFromEndWhile(r => r.lineNumber > currentEditLineNumber);
					const decorationsInCurrentLine = injectedTextInEditedRangeQueue.takeFromEndWhile(r => r.lineNumber === currentEditLineNumber);

					rawContentChanges.push(
						new ModelRawLineChanged(
							editLineNumber,
							this.getLineContent(currentEditLineNumber),
							decorationsInCurrentLine
						));
				}

				if (editingLinesCnt < deletingLinesCnt) {
					// Must delete some lines
					const spliceStartLineNumber = startLineNumber + editingLinesCnt;
					rawContentChanges.push(new ModelRawLinesDeleted(spliceStartLineNumber + 1, endLineNumber));
				}

				if (editingLinesCnt < insertingLinesCnt) {
					const injectedTextInEditedRangeQueue = new ArrayQueue(injectedTextInEditedRange);
					// Must insert some lines
					const spliceLineNumber = startLineNumber + editingLinesCnt;
					const cnt = insertingLinesCnt - editingLinesCnt;
					const fromLineNumber = newLineCount - lineCount - cnt + spliceLineNumber + 1;
					const injectedTexts: (LineInjectedText[] | null)[] = [];
					const newLines: string[] = [];
					for (let i = 0; i < cnt; i++) {
						const lineNumber = fromLineNumber + i;
						newLines[i] = this.getLineContent(lineNumber);

						injectedTextInEditedRangeQueue.takeWhile(r => r.lineNumber < lineNumber);
						injectedTexts[i] = injectedTextInEditedRangeQueue.takeWhile(r => r.lineNumber === lineNumber);
					}

					rawContentChanges.push(
						new ModelRawLinesInserted(
							spliceLineNumber + 1,
							startLineNumber + insertingLinesCnt,
							newLines,
							injectedTexts
						)
					);
				}

				lineCount += changeLineCountDelta;
			}

			this._emitContentChangedEvent(
				new ModelRawContentChangedEvent(
					rawContentChanges,
					this.getVersionId(),
					this._isUndoing,
					this._isRedoing
				),
				{
					changes: contentChanges,
					eol: this._buffer.getEOL(),
					isEolChange: false,
					versionId: this.getVersionId(),
					isUndoing: this._isUndoing,
					isRedoing: this._isRedoing,
					isFlush: false
				}
			);
		}

		return (result.reverseEdits === null ? undefined : result.reverseEdits);
	}

	public undo(): void | Promise<void> {
		return this._undoRedoService.undo(this.uri);
	}

	public canUndo(): boolean {
		return this._undoRedoService.canUndo(this.uri);
	}

	public redo(): void | Promise<void> {
		return this._undoRedoService.redo(this.uri);
	}

	public canRedo(): boolean {
		return this._undoRedoService.canRedo(this.uri);
	}

	//#endregion

	//#region Decorations

	private handleBeforeFireDecorationsChangedEvent(affectedInjectedTextLines: Set<number> | null, affectedLineHeights: Set<LineHeightChangingDecoration> | null, affectedFontLines: Set<LineFontChangingDecoration> | null): void {
		// This is called before the decoration changed event is fired.

		if (affectedInjectedTextLines && affectedInjectedTextLines.size > 0) {
			const affectedLines = Array.from(affectedInjectedTextLines);
			const lineChangeEvents = affectedLines.map(lineNumber => new ModelRawLineChanged(lineNumber, this.getLineContent(lineNumber), this._getInjectedTextInLine(lineNumber)));
			this._onDidChangeInjectedText.fire(new ModelInjectedTextChangedEvent(lineChangeEvents));
		}
		if (affectedLineHeights && affectedLineHeights.size > 0) {
			const affectedLines = Array.from(affectedLineHeights);
			const lineHeightChangeEvent = affectedLines.map(specialLineHeightChange => new ModelLineHeightChanged(specialLineHeightChange.ownerId, specialLineHeightChange.decorationId, specialLineHeightChange.lineNumber, specialLineHeightChange.lineHeight));
			this._onDidChangeLineHeight.fire(new ModelLineHeightChangedEvent(lineHeightChangeEvent));
		}
		if (affectedFontLines && affectedFontLines.size > 0) {
			const affectedLinesByFontChange = Array.from(affectedFontLines);
			const fontChangeEvent = affectedLinesByFontChange.map(customFontChange => new ModelFontChanged(customFontChange.ownerId, customFontChange.versionId, customFontChange.decorationId, customFontChange.lineNumber, customFontChange.fontDecoration));
			this._onDidChangeFont.fire(new ModelFontChangedEvent(fontChangeEvent));
		}
	}

	public changeDecorations<T>(callback: (changeAccessor: model.IModelDecorationsChangeAccessor) => T, ownerId: number = 0): T | null {
		this._assertNotDisposed();

		try {
			this._onDidChangeDecorations.beginDeferredEmit();
			return this._changeDecorations(ownerId, callback);
		} finally {
			this._onDidChangeDecorations.endDeferredEmit();
		}
	}

	private _changeDecorations<T>(ownerId: number, callback: (changeAccessor: model.IModelDecorationsChangeAccessor) => T): T | null {
		const changeAccessor: model.IModelDecorationsChangeAccessor = {
			addDecoration: (range: IRange, options: model.IModelDecorationOptions): string => {
				return this._deltaDecorationsImpl(ownerId, [], [{ range: range, options: options }])[0];
			},
			changeDecoration: (id: string, newRange: IRange): void => {
				this._changeDecorationImpl(ownerId, id, newRange);
			},
			changeDecorationOptions: (id: string, options: model.IModelDecorationOptions) => {
				this._changeDecorationOptionsImpl(ownerId, id, _normalizeOptions(options));
			},
			removeDecoration: (id: string): void => {
				this._deltaDecorationsImpl(ownerId, [id], []);
			},
			deltaDecorations: (oldDecorations: string[], newDecorations: model.IModelDeltaDecoration[]): string[] => {
				if (oldDecorations.length === 0 && newDecorations.length === 0) {
					// nothing to do
					return [];
				}
				return this._deltaDecorationsImpl(ownerId, oldDecorations, newDecorations);
			}
		};
		let result: T | null = null;
		try {
			result = callback(changeAccessor);
		} catch (e) {
			onUnexpectedError(e);
		}
		// Invalidate change accessor
		changeAccessor.addDecoration = invalidFunc;
		changeAccessor.changeDecoration = invalidFunc;
		changeAccessor.changeDecorationOptions = invalidFunc;
		changeAccessor.removeDecoration = invalidFunc;
		changeAccessor.deltaDecorations = invalidFunc;
		return result;
	}

	public deltaDecorations(oldDecorations: string[], newDecorations: model.IModelDeltaDecoration[], ownerId: number = 0): string[] {
		this._assertNotDisposed();
		if (!oldDecorations) {
			oldDecorations = [];
		}
		if (oldDecorations.length === 0 && newDecorations.length === 0) {
			// nothing to do
			return [];
		}

		try {
			this._deltaDecorationCallCnt++;
			if (this._deltaDecorationCallCnt > 1) {
				console.warn(`Invoking deltaDecorations recursively could lead to leaking decorations.`);
				onUnexpectedError(new Error(`Invoking deltaDecorations recursively could lead to leaking decorations.`));
			}
			this._onDidChangeDecorations.beginDeferredEmit();
			return this._deltaDecorationsImpl(ownerId, oldDecorations, newDecorations);
		} finally {
			this._onDidChangeDecorations.endDeferredEmit();
			this._deltaDecorationCallCnt--;
		}
	}

	_getTrackedRange(id: string): Range | null {
		return this.getDecorationRange(id);
	}

	_setTrackedRange(id: string | null, newRange: null, newStickiness: model.TrackedRangeStickiness): null;
	_setTrackedRange(id: string | null, newRange: Range, newStickiness: model.TrackedRangeStickiness): string;
	_setTrackedRange(id: string | null, newRange: Range | null, newStickiness: model.TrackedRangeStickiness): string | null {
		const node = (id ? this._decorations[id] : null);

		if (!node) {
			if (!newRange) {
				// node doesn't exist, the request is to delete => nothing to do
				return null;
			}
			// node doesn't exist, the request is to set => add the tracked range
			return this._deltaDecorationsImpl(0, [], [{ range: newRange, options: TRACKED_RANGE_OPTIONS[newStickiness] }], true)[0];
		}

		if (!newRange) {
			// node exists, the request is to delete => delete node
			this._decorationsTree.delete(node);
			delete this._decorations[node.id];
			return null;
		}

		// node exists, the request is to set => change the tracked range and its options
		const range = this._validateRangeRelaxedNoAllocations(newRange);
		const startOffset = this._buffer.getOffsetAt(range.startLineNumber, range.startColumn);
		const endOffset = this._buffer.getOffsetAt(range.endLineNumber, range.endColumn);
		this._decorationsTree.delete(node);
		node.reset(this.getVersionId(), startOffset, endOffset, range);
		node.setOptions(TRACKED_RANGE_OPTIONS[newStickiness]);
		this._decorationsTree.insert(node);
		return node.id;
	}

	public removeAllDecorationsWithOwnerId(ownerId: number): void {
		if (this._isDisposed) {
			return;
		}
		const nodes = this._decorationsTree.collectNodesFromOwner(ownerId);
		for (let i = 0, len = nodes.length; i < len; i++) {
			const node = nodes[i];

			this._decorationsTree.delete(node);
			delete this._decorations[node.id];
		}
	}

	public getDecorationOptions(decorationId: string): model.IModelDecorationOptions | null {
		const node = this._decorations[decorationId];
		if (!node) {
			return null;
		}
		return node.options;
	}

	public getDecorationRange(decorationId: string): Range | null {
		const node = this._decorations[decorationId];
		if (!node) {
			return null;
		}
		return this._decorationsTree.getNodeRange(this, node);
	}

	public getLineDecorations(lineNumber: number, ownerId: number = 0, filterOutValidation: boolean = false): model.IModelDecoration[] {
		if (lineNumber < 1 || lineNumber > this.getLineCount()) {
			return [];
		}
		return this.getLinesDecorations(lineNumber, lineNumber, ownerId, filterOutValidation);
	}

	public getLinesDecorations(_startLineNumber: number, _endLineNumber: number, ownerId: number = 0, filterOutValidation: boolean = false, onlyMarginDecorations: boolean = false): model.IModelDecoration[] {
		const lineCount = this.getLineCount();
		const startLineNumber = Math.min(lineCount, Math.max(1, _startLineNumber));
		const endLineNumber = Math.min(lineCount, Math.max(1, _endLineNumber));
		const endColumn = this.getLineMaxColumn(endLineNumber);
		const range = new Range(startLineNumber, 1, endLineNumber, endColumn);

		const decorations = this._getDecorationsInRange(range, ownerId, filterOutValidation, onlyMarginDecorations);
		pushMany(decorations, this._decorationProvider.getDecorationsInRange(range, ownerId, filterOutValidation));
		return decorations;
	}

	public getDecorationsInRange(range: IRange, ownerId: number = 0, filterOutValidation: boolean = false, onlyMinimapDecorations: boolean = false, onlyMarginDecorations: boolean = false): model.IModelDecoration[] {
		const validatedRange = this.validateRange(range);

		const decorations = this._getDecorationsInRange(validatedRange, ownerId, filterOutValidation, onlyMarginDecorations);
		pushMany(decorations, this._decorationProvider.getDecorationsInRange(validatedRange, ownerId, filterOutValidation, onlyMinimapDecorations));
		return decorations;
	}

	public getOverviewRulerDecorations(ownerId: number = 0, filterOutValidation: boolean = false): model.IModelDecoration[] {
		return this._decorationsTree.getAll(this, ownerId, filterOutValidation, true, false);
	}

	public getInjectedTextDecorations(ownerId: number = 0): model.IModelDecoration[] {
		return this._decorationsTree.getAllInjectedText(this, ownerId);
	}

	public getCustomLineHeightsDecorations(ownerId: number = 0): model.IModelDecoration[] {
		return this._decorationsTree.getAllCustomLineHeights(this, ownerId);
	}

	private _getInjectedTextInLine(lineNumber: number): LineInjectedText[] {
		const startOffset = this._buffer.getOffsetAt(lineNumber, 1);
		const endOffset = startOffset + this._buffer.getLineLength(lineNumber);

		const result = this._decorationsTree.getInjectedTextInInterval(this, startOffset, endOffset, 0);
		return LineInjectedText.fromDecorations(result).filter(t => t.lineNumber === lineNumber);
	}

	public getFontDecorations(lineNumber: number): model.IModelDecoration[] {
		const startOffset = this._buffer.getOffsetAt(lineNumber, 1);
		const endOffset = startOffset + this._buffer.getLineLength(lineNumber);
		const result = this._decorationsTree.getFontDecorationsInInterval(this, startOffset, endOffset, 0);
		return result;
	}

	public getAllDecorations(ownerId: number = 0, filterOutValidation: boolean = false): model.IModelDecoration[] {
		let result = this._decorationsTree.getAll(this, ownerId, filterOutValidation, false, false);
		result = result.concat(this._decorationProvider.getAllDecorations(ownerId, filterOutValidation));
		return result;
	}

	public getAllMarginDecorations(ownerId: number = 0): model.IModelDecoration[] {
		return this._decorationsTree.getAll(this, ownerId, false, false, true);
	}

	private _getDecorationsInRange(filterRange: Range, filterOwnerId: number, filterOutValidation: boolean, onlyMarginDecorations: boolean): model.IModelDecoration[] {
		const startOffset = this._buffer.getOffsetAt(filterRange.startLineNumber, filterRange.startColumn);
		const endOffset = this._buffer.getOffsetAt(filterRange.endLineNumber, filterRange.endColumn);
		return this._decorationsTree.getAllInInterval(this, startOffset, endOffset, filterOwnerId, filterOutValidation, onlyMarginDecorations);
	}

	public getRangeAt(start: number, end: number): Range {
		return this._buffer.getRangeAt(start, end - start);
	}

	private _changeDecorationImpl(ownerId: number, decorationId: string, _range: IRange): void {
		const node = this._decorations[decorationId];
		if (!node) {
			return;
		}

		const versionId = this.getVersionId();
		if (node.options.after) {
			const oldRange = this.getDecorationRange(decorationId);
			this._onDidChangeDecorations.recordLineAffectedByInjectedText(oldRange!.endLineNumber);
		}
		if (node.options.before) {
			const oldRange = this.getDecorationRange(decorationId);
			this._onDidChangeDecorations.recordLineAffectedByInjectedText(oldRange!.startLineNumber);
		}
		if (node.options.lineHeight !== null) {
			const oldRange = this.getDecorationRange(decorationId);
			this._onDidChangeDecorations.recordLineAffectedByLineHeightChange(ownerId, decorationId, oldRange!.startLineNumber, null);
		}
		if (node.options.fontFamily !== null || node.options.fontSize !== null || node.options.fontStyle !== null || node.options.fontWeight !== null) {
			const oldRange = this.getDecorationRange(decorationId);
			this._onDidChangeDecorations.recordLineAffectedByFontChange(ownerId, versionId, node.id, oldRange!.startLineNumber, null);
		}

		const range = this._validateRangeRelaxedNoAllocations(_range);
		const startOffset = this._buffer.getOffsetAt(range.startLineNumber, range.startColumn);
		const endOffset = this._buffer.getOffsetAt(range.endLineNumber, range.endColumn);

		this._decorationsTree.delete(node);
		node.reset(this.getVersionId(), startOffset, endOffset, range);
		this._decorationsTree.insert(node);
		this._onDidChangeDecorations.checkAffectedAndFire(node.options);

		if (node.options.after) {
			this._onDidChangeDecorations.recordLineAffectedByInjectedText(range.endLineNumber);
		}
		if (node.options.before) {
			this._onDidChangeDecorations.recordLineAffectedByInjectedText(range.startLineNumber);
		}
		if (node.options.lineHeight !== null) {
			this._onDidChangeDecorations.recordLineAffectedByLineHeightChange(ownerId, decorationId, range.startLineNumber, node.options.lineHeight);
		}
		if (node.options.fontFamily !== null || node.options.fontSize !== null || node.options.fontStyle !== null || node.options.fontWeight !== null) {
			const endColumn = range.endLineNumber === range.startLineNumber ? range.endColumn : this.getLineMaxColumn(range.startLineNumber);
			const fontDecoration = new FontDecoration(
				range.startLineNumber,
				range.startColumn,
				endColumn,
				node.options.lineHeight ?? undefined,
				node.options.fontFamily ?? undefined,
				node.options.fontSize ?? undefined,
				node.options.fontStyle ?? undefined,
				node.options.fontWeight ?? undefined
			);
			this._onDidChangeDecorations.recordLineAffectedByFontChange(ownerId, versionId, node.id, range.startLineNumber, fontDecoration);
		}
	}

	private _changeDecorationOptionsImpl(ownerId: number, decorationId: string, options: ModelDecorationOptions): void {
		const node = this._decorations[decorationId];
		if (!node) {
			return;
		}

		const versionId = this.getVersionId();
		const nodeWasInOverviewRuler = (node.options.overviewRuler && node.options.overviewRuler.color ? true : false);
		const nodeIsInOverviewRuler = (options.overviewRuler && options.overviewRuler.color ? true : false);

		this._onDidChangeDecorations.checkAffectedAndFire(node.options);
		this._onDidChangeDecorations.checkAffectedAndFire(options);

		if (node.options.after || options.after) {
			const nodeRange = this._decorationsTree.getNodeRange(this, node);
			this._onDidChangeDecorations.recordLineAffectedByInjectedText(nodeRange.endLineNumber);
		}
		if (node.options.before || options.before) {
			const nodeRange = this._decorationsTree.getNodeRange(this, node);
			this._onDidChangeDecorations.recordLineAffectedByInjectedText(nodeRange.startLineNumber);
		}
		if (node.options.lineHeight !== null || options.lineHeight !== null) {
			const nodeRange = this._decorationsTree.getNodeRange(this, node);
			this._onDidChangeDecorations.recordLineAffectedByLineHeightChange(ownerId, decorationId, nodeRange.startLineNumber, options.lineHeight);
		}
		if (node.options.fontFamily !== null || options.fontFamily !== null
			|| node.options.fontSize !== null || options.fontSize !== null
			|| node.options.fontStyle !== null || options.fontStyle !== null
			|| node.options.fontWeight !== null || options.fontWeight !== null) {
			const nodeRange = this._decorationsTree.getNodeRange(this, node);
			const endColumn = nodeRange.endLineNumber === nodeRange.startLineNumber ? nodeRange.endColumn : this.getLineMaxColumn(nodeRange.startLineNumber);
			const fontDecoration = new FontDecoration(
				nodeRange.startLineNumber,
				nodeRange.startColumn,
				endColumn,
				node.options.lineHeight ?? undefined,
				node.options.fontFamily ?? undefined,
				node.options.fontSize ?? undefined,
				node.options.fontStyle ?? undefined,
				node.options.fontWeight ?? undefined
			);
			this._onDidChangeDecorations.recordLineAffectedByFontChange(ownerId, versionId, node.id, nodeRange.startLineNumber, fontDecoration);
		}

		const movedInOverviewRuler = nodeWasInOverviewRuler !== nodeIsInOverviewRuler;
		const changedWhetherInjectedText = isOptionsInjectedText(options) !== isNodeInjectedText(node);
		if (movedInOverviewRuler || changedWhetherInjectedText) {
			this._decorationsTree.delete(node);
			node.setOptions(options);
			this._decorationsTree.insert(node);
		} else {
			node.setOptions(options);
		}
	}

	private _deltaDecorationsImpl(ownerId: number, oldDecorationsIds: string[], newDecorations: model.IModelDeltaDecoration[], suppressEvents: boolean = false): string[] {
		const versionId = this.getVersionId();

		const oldDecorationsLen = oldDecorationsIds.length;
		let oldDecorationIndex = 0;

		const newDecorationsLen = newDecorations.length;
		let newDecorationIndex = 0;

		this._onDidChangeDecorations.beginDeferredEmit();
		try {
			const result = new Array<string>(newDecorationsLen);
			while (oldDecorationIndex < oldDecorationsLen || newDecorationIndex < newDecorationsLen) {

				let node: IntervalNode | null = null;

				if (oldDecorationIndex < oldDecorationsLen) {
					// (1) get ourselves an old node
					let decorationId: string;
					do {
						decorationId = oldDecorationsIds[oldDecorationIndex++];
						node = this._decorations[decorationId];
					} while (!node && oldDecorationIndex < oldDecorationsLen);

					// (2) remove the node from the tree (if it exists)
					if (node) {
						if (node.options.after) {
							const nodeRange = this._decorationsTree.getNodeRange(this, node);
							this._onDidChangeDecorations.recordLineAffectedByInjectedText(nodeRange.endLineNumber);
						}
						if (node.options.before) {
							const nodeRange = this._decorationsTree.getNodeRange(this, node);
							this._onDidChangeDecorations.recordLineAffectedByInjectedText(nodeRange.startLineNumber);
						}
						if (node.options.lineHeight !== null) {
							const nodeRange = this._decorationsTree.getNodeRange(this, node);
							this._onDidChangeDecorations.recordLineAffectedByLineHeightChange(ownerId, decorationId, nodeRange.startLineNumber, null);
						}
						if (node.options.fontFamily !== null || node.options.fontSize !== null || node.options.fontStyle !== null || node.options.fontWeight !== null) {
							const nodeRange = this._decorationsTree.getNodeRange(this, node);
							this._onDidChangeDecorations.recordLineAffectedByFontChange(ownerId, versionId, node.id, nodeRange.startLineNumber, null);
						}
						this._decorationsTree.delete(node);

						if (!suppressEvents) {
							this._onDidChangeDecorations.checkAffectedAndFire(node.options);
						}
					}
				}

				if (newDecorationIndex < newDecorationsLen) {
					// (3) create a new node if necessary
					if (!node) {
						const internalDecorationId = (++this._lastDecorationId);
						const decorationId = `${this._instanceId};${internalDecorationId}`;
						node = new IntervalNode(decorationId, 0, 0);
						this._decorations[decorationId] = node;
					}

					// (4) initialize node
					const newDecoration = newDecorations[newDecorationIndex];
					const range = this._validateRangeRelaxedNoAllocations(newDecoration.range);
					const options = _normalizeOptions(newDecoration.options);
					const startOffset = this._buffer.getOffsetAt(range.startLineNumber, range.startColumn);
					const endOffset = this._buffer.getOffsetAt(range.endLineNumber, range.endColumn);

					node.ownerId = ownerId;
					node.reset(versionId, startOffset, endOffset, range);
					node.setOptions(options);

					if (node.options.after) {
						this._onDidChangeDecorations.recordLineAffectedByInjectedText(range.endLineNumber);
					}
					if (node.options.before) {
						this._onDidChangeDecorations.recordLineAffectedByInjectedText(range.startLineNumber);
					}
					if (node.options.lineHeight !== null) {
						this._onDidChangeDecorations.recordLineAffectedByLineHeightChange(ownerId, node.id, range.startLineNumber, node.options.lineHeight);
					}
					if (node.options.fontFamily || node.options.fontSize || node.options.fontStyle || node.options.fontWeight) {
						const endColumn = range.endLineNumber === range.startLineNumber ? range.endColumn : this.getLineMaxColumn(range.startLineNumber);
						const fontDecoration = new FontDecoration(
							range.startLineNumber,
							range.startColumn,
							endColumn,
							node.options.lineHeight ?? undefined,
							node.options.fontFamily ?? undefined,
							node.options.fontSize ?? undefined,
							node.options.fontStyle ?? undefined,
							node.options.fontWeight ?? undefined
						);
						this._onDidChangeDecorations.recordLineAffectedByFontChange(ownerId, versionId, node.id, range.startLineNumber, fontDecoration);
					}
					if (!suppressEvents) {
						this._onDidChangeDecorations.checkAffectedAndFire(options);
					}

					this._decorationsTree.insert(node);

					result[newDecorationIndex] = node.id;

					newDecorationIndex++;
				} else {
					if (node) {
						delete this._decorations[node.id];
					}
				}
			}

			return result;
		} finally {
			this._onDidChangeDecorations.endDeferredEmit();
		}
	}

	//#endregion

	//#region Tokenization

	// TODO move them to the tokenization part.
	public getLanguageId(): string {
		return this.tokenization.getLanguageId();
	}

	public setLanguage(languageIdOrSelection: string | ILanguageSelection, source?: string): void {
		if (typeof languageIdOrSelection === 'string') {
			this._languageSelectionListener.clear();
			this._setLanguage(languageIdOrSelection, source);
		} else {
			this._languageSelectionListener.value = languageIdOrSelection.onDidChange(() => this._setLanguage(languageIdOrSelection.languageId, source));
			this._setLanguage(languageIdOrSelection.languageId, source);
		}
	}

	private _setLanguage(languageId: string, source?: string): void {
		this.tokenization.setLanguageId(languageId, source);
		this._languageService.requestRichLanguageFeatures(languageId);
	}

	public getLanguageIdAtPosition(lineNumber: number, column: number): string {
		return this.tokenization.getLanguageIdAtPosition(lineNumber, column);
	}

	public getWordAtPosition(position: IPosition): IWordAtPosition | null {
		return this._tokenizationTextModelPart.getWordAtPosition(position);
	}

	public getWordUntilPosition(position: IPosition): IWordAtPosition {
		return this._tokenizationTextModelPart.getWordUntilPosition(position);
	}

	//#endregion
	normalizePosition(position: Position, affinity: model.PositionAffinity): Position {
		return position;
	}

	/**
	 * Gets the column at which indentation stops at a given line.
	 * @internal
	*/
	public getLineIndentColumn(lineNumber: number): number {
		// Columns start with 1.
		return indentOfLine(this.getLineContent(lineNumber)) + 1;
	}

	public override toString(): string {
		return `TextModel(${this.uri.toString()})`;
	}
}

export function indentOfLine(line: string): number {
	let indent = 0;
	for (const c of line) {
		if (c === ' ' || c === '\t') {
			indent++;
		} else {
			break;
		}
	}
	return indent;
}

//#region Decorations

function isNodeInOverviewRuler(node: IntervalNode): boolean {
	return (node.options.overviewRuler && node.options.overviewRuler.color ? true : false);
}

function isOptionsInjectedText(options: ModelDecorationOptions): boolean {
	return !!options.after || !!options.before;
}

function isNodeInjectedText(node: IntervalNode): boolean {
	return !!node.options.after || !!node.options.before;
}

export interface IDecorationsTreesHost {
	getVersionId(): number;
	getRangeAt(start: number, end: number): Range;
}

class DecorationsTrees {

	/**
	 * This tree holds decorations that do not show up in the overview ruler.
	 */
	private readonly _decorationsTree0: IntervalTree;

	/**
	 * This tree holds decorations that show up in the overview ruler.
	 */
	private readonly _decorationsTree1: IntervalTree;

	/**
	 * This tree holds decorations that contain injected text.
	 */
	private readonly _injectedTextDecorationsTree: IntervalTree;

	constructor() {
		this._decorationsTree0 = new IntervalTree();
		this._decorationsTree1 = new IntervalTree();
		this._injectedTextDecorationsTree = new IntervalTree();
	}

	public ensureAllNodesHaveRanges(host: IDecorationsTreesHost): void {
		this.getAll(host, 0, false, false, false);
	}

	private _ensureNodesHaveRanges(host: IDecorationsTreesHost, nodes: IntervalNode[]): model.IModelDecoration[] {
		for (const node of nodes) {
			if (node.range === null) {
				node.range = host.getRangeAt(node.cachedAbsoluteStart, node.cachedAbsoluteEnd);
			}
		}
		return <model.IModelDecoration[]>nodes;
	}

	public getAllInInterval(host: IDecorationsTreesHost, start: number, end: number, filterOwnerId: number, filterOutValidation: boolean, onlyMarginDecorations: boolean): model.IModelDecoration[] {
		const versionId = host.getVersionId();
		const result = this._intervalSearch(start, end, filterOwnerId, filterOutValidation, versionId, onlyMarginDecorations);
		return this._ensureNodesHaveRanges(host, result);
	}

	private _intervalSearch(start: number, end: number, filterOwnerId: number, filterOutValidation: boolean, cachedVersionId: number, onlyMarginDecorations: boolean): IntervalNode[] {
		const r0 = this._decorationsTree0.intervalSearch(start, end, filterOwnerId, filterOutValidation, cachedVersionId, onlyMarginDecorations);
		const r1 = this._decorationsTree1.intervalSearch(start, end, filterOwnerId, filterOutValidation, cachedVersionId, onlyMarginDecorations);
		const r2 = this._injectedTextDecorationsTree.intervalSearch(start, end, filterOwnerId, filterOutValidation, cachedVersionId, onlyMarginDecorations);
		return r0.concat(r1).concat(r2);
	}

	public getInjectedTextInInterval(host: IDecorationsTreesHost, start: number, end: number, filterOwnerId: number): model.IModelDecoration[] {
		const versionId = host.getVersionId();
		const result = this._injectedTextDecorationsTree.intervalSearch(start, end, filterOwnerId, false, versionId, false);
		return this._ensureNodesHaveRanges(host, result).filter((i) => i.options.showIfCollapsed || !i.range.isEmpty());
	}

	public getFontDecorationsInInterval(host: IDecorationsTreesHost, start: number, end: number, filterOwnerId: number): model.IModelDecoration[] {
		const versionId = host.getVersionId();
		const decorations = this._decorationsTree0.intervalSearch(start, end, filterOwnerId, false, versionId, false);
		return this._ensureNodesHaveRanges(host, decorations).filter((i) => i.options.fontFamily || i.options.fontSize || i.options.fontStyle || i.options.fontWeight);
	}

	public getAllInjectedText(host: IDecorationsTreesHost, filterOwnerId: number): model.IModelDecoration[] {
		const versionId = host.getVersionId();
		const result = this._injectedTextDecorationsTree.search(filterOwnerId, false, versionId, false);
		return this._ensureNodesHaveRanges(host, result).filter((i) => i.options.showIfCollapsed || !i.range.isEmpty());
	}

	public getAllCustomLineHeights(host: IDecorationsTreesHost, filterOwnerId: number): model.IModelDecoration[] {
		const versionId = host.getVersionId();
		const result = this._search(filterOwnerId, false, false, versionId, false);
		return this._ensureNodesHaveRanges(host, result).filter((i) => typeof i.options.lineHeight === 'number');
	}

	public getAll(host: IDecorationsTreesHost, filterOwnerId: number, filterOutValidation: boolean, overviewRulerOnly: boolean, onlyMarginDecorations: boolean): model.IModelDecoration[] {
		const versionId = host.getVersionId();
		const result = this._search(filterOwnerId, filterOutValidation, overviewRulerOnly, versionId, onlyMarginDecorations);
		return this._ensureNodesHaveRanges(host, result);
	}

	private _search(filterOwnerId: number, filterOutValidation: boolean, overviewRulerOnly: boolean, cachedVersionId: number, onlyMarginDecorations: boolean): IntervalNode[] {
		if (overviewRulerOnly) {
			return this._decorationsTree1.search(filterOwnerId, filterOutValidation, cachedVersionId, onlyMarginDecorations);
		} else {
			const r0 = this._decorationsTree0.search(filterOwnerId, filterOutValidation, cachedVersionId, onlyMarginDecorations);
			const r1 = this._decorationsTree1.search(filterOwnerId, filterOutValidation, cachedVersionId, onlyMarginDecorations);
			const r2 = this._injectedTextDecorationsTree.search(filterOwnerId, filterOutValidation, cachedVersionId, onlyMarginDecorations);
			return r0.concat(r1).concat(r2);
		}
	}

	public collectNodesFromOwner(ownerId: number): IntervalNode[] {
		const r0 = this._decorationsTree0.collectNodesFromOwner(ownerId);
		const r1 = this._decorationsTree1.collectNodesFromOwner(ownerId);
		const r2 = this._injectedTextDecorationsTree.collectNodesFromOwner(ownerId);
		return r0.concat(r1).concat(r2);
	}

	public collectNodesPostOrder(): IntervalNode[] {
		const r0 = this._decorationsTree0.collectNodesPostOrder();
		const r1 = this._decorationsTree1.collectNodesPostOrder();
		const r2 = this._injectedTextDecorationsTree.collectNodesPostOrder();
		return r0.concat(r1).concat(r2);
	}

	public insert(node: IntervalNode): void {
		if (isNodeInjectedText(node)) {
			this._injectedTextDecorationsTree.insert(node);
		} else if (isNodeInOverviewRuler(node)) {
			this._decorationsTree1.insert(node);
		} else {
			this._decorationsTree0.insert(node);
		}
	}

	public delete(node: IntervalNode): void {
		if (isNodeInjectedText(node)) {
			this._injectedTextDecorationsTree.delete(node);
		} else if (isNodeInOverviewRuler(node)) {
			this._decorationsTree1.delete(node);
		} else {
			this._decorationsTree0.delete(node);
		}
	}

	public getNodeRange(host: IDecorationsTreesHost, node: IntervalNode): Range {
		const versionId = host.getVersionId();
		if (node.cachedVersionId !== versionId) {
			this._resolveNode(node, versionId);
		}
		if (node.range === null) {
			node.range = host.getRangeAt(node.cachedAbsoluteStart, node.cachedAbsoluteEnd);
		}
		return node.range;
	}

	private _resolveNode(node: IntervalNode, cachedVersionId: number): void {
		if (isNodeInjectedText(node)) {
			this._injectedTextDecorationsTree.resolveNode(node, cachedVersionId);
		} else if (isNodeInOverviewRuler(node)) {
			this._decorationsTree1.resolveNode(node, cachedVersionId);
		} else {
			this._decorationsTree0.resolveNode(node, cachedVersionId);
		}
	}

	public acceptReplace(offset: number, length: number, textLength: number, forceMoveMarkers: boolean): void {
		this._decorationsTree0.acceptReplace(offset, length, textLength, forceMoveMarkers);
		this._decorationsTree1.acceptReplace(offset, length, textLength, forceMoveMarkers);
		this._injectedTextDecorationsTree.acceptReplace(offset, length, textLength, forceMoveMarkers);
	}
}

function cleanClassName(className: string): string {
	return className.replace(/[^a-z0-9\-_]/gi, ' ');
}

class DecorationOptions implements model.IDecorationOptions {
	readonly color: string | ThemeColor;
	readonly darkColor: string | ThemeColor;

	constructor(options: model.IDecorationOptions) {
		this.color = options.color || '';
		this.darkColor = options.darkColor || '';

	}
}

export class ModelDecorationOverviewRulerOptions extends DecorationOptions {
	readonly position: model.OverviewRulerLane;
	private _resolvedColor: string | null;

	constructor(options: model.IModelDecorationOverviewRulerOptions) {
		super(options);
		this._resolvedColor = null;
		this.position = (typeof options.position === 'number' ? options.position : model.OverviewRulerLane.Center);
	}

	public getColor(theme: IColorTheme): string {
		if (!this._resolvedColor) {
			if (theme.type !== 'light' && this.darkColor) {
				this._resolvedColor = this._resolveColor(this.darkColor, theme);
			} else {
				this._resolvedColor = this._resolveColor(this.color, theme);
			}
		}
		return this._resolvedColor;
	}

	public invalidateCachedColor(): void {
		this._resolvedColor = null;
	}

	private _resolveColor(color: string | ThemeColor, theme: IColorTheme): string {
		if (typeof color === 'string') {
			return color;
		}
		const c = color ? theme.getColor(color.id) : null;
		if (!c) {
			return '';
		}
		return c.toString();
	}
}

export class ModelDecorationGlyphMarginOptions {
	readonly position: model.GlyphMarginLane;
	readonly persistLane: boolean | undefined;

	constructor(options: model.IModelDecorationGlyphMarginOptions | null | undefined) {
		this.position = options?.position ?? model.GlyphMarginLane.Center;
		this.persistLane = options?.persistLane;
	}
}

export class ModelDecorationMinimapOptions extends DecorationOptions {
	readonly position: model.MinimapPosition;
	readonly sectionHeaderStyle: model.MinimapSectionHeaderStyle | null;
	readonly sectionHeaderText: string | null;
	private _resolvedColor: Color | undefined;

	constructor(options: model.IModelDecorationMinimapOptions) {
		super(options);
		this.position = options.position;
		this.sectionHeaderStyle = options.sectionHeaderStyle ?? null;
		this.sectionHeaderText = options.sectionHeaderText ?? null;
	}

	public getColor(theme: IColorTheme): Color | undefined {
		if (!this._resolvedColor) {
			if (theme.type !== 'light' && this.darkColor) {
				this._resolvedColor = this._resolveColor(this.darkColor, theme);
			} else {
				this._resolvedColor = this._resolveColor(this.color, theme);
			}
		}

		return this._resolvedColor;
	}

	public invalidateCachedColor(): void {
		this._resolvedColor = undefined;
	}

	private _resolveColor(color: string | ThemeColor, theme: IColorTheme): Color | undefined {
		if (typeof color === 'string') {
			return Color.fromHex(color);
		}
		return theme.getColor(color.id);
	}
}

export class ModelDecorationInjectedTextOptions implements model.InjectedTextOptions {
	public static from(options: model.InjectedTextOptions): ModelDecorationInjectedTextOptions {
		if (options instanceof ModelDecorationInjectedTextOptions) {
			return options;
		}
		return new ModelDecorationInjectedTextOptions(options);
	}

	public readonly content: string;
	public readonly tokens: TokenArray | null;
	readonly inlineClassName: string | null;
	readonly inlineClassNameAffectsLetterSpacing: boolean;
	readonly attachedData: unknown | null;
	readonly cursorStops: model.InjectedTextCursorStops | null;

	private constructor(options: model.InjectedTextOptions) {
		this.content = options.content || '';
		this.tokens = options.tokens ?? null;
		this.inlineClassName = options.inlineClassName || null;
		this.inlineClassNameAffectsLetterSpacing = options.inlineClassNameAffectsLetterSpacing || false;
		this.attachedData = options.attachedData || null;
		this.cursorStops = options.cursorStops || null;
	}
}

export class ModelDecorationOptions implements model.IModelDecorationOptions {

	public static EMPTY: ModelDecorationOptions;

	public static register(options: model.IModelDecorationOptions): ModelDecorationOptions {
		return new ModelDecorationOptions(options);
	}

	public static createDynamic(options: model.IModelDecorationOptions): ModelDecorationOptions {
		return new ModelDecorationOptions(options);
	}
	readonly description: string;
	readonly blockClassName: string | null;
	readonly blockIsAfterEnd: boolean | null;
	readonly blockDoesNotCollapse?: boolean | null;
	readonly blockPadding: [top: number, right: number, bottom: number, left: number] | null;
	readonly stickiness: model.TrackedRangeStickiness;
	readonly zIndex: number;
	readonly className: string | null;
	readonly shouldFillLineOnLineBreak: boolean | null;
	readonly hoverMessage: IMarkdownString | IMarkdownString[] | null;
	readonly glyphMarginHoverMessage: IMarkdownString | IMarkdownString[] | null;
	readonly isWholeLine: boolean;
	readonly lineHeight: number | null;
	readonly fontFamily: string | null;
	readonly fontSize?: number | null;
	readonly fontWeight?: string | null;
	readonly fontStyle?: string | null;
	readonly showIfCollapsed: boolean;
	readonly collapseOnReplaceEdit: boolean;
	readonly overviewRuler: ModelDecorationOverviewRulerOptions | null;
	readonly minimap: ModelDecorationMinimapOptions | null;
	readonly glyphMargin?: model.IModelDecorationGlyphMarginOptions | null | undefined;
	readonly glyphMarginClassName: string | null;
	readonly linesDecorationsClassName: string | null;
	readonly lineNumberClassName: string | null;
	readonly lineNumberHoverMessage: IMarkdownString | IMarkdownString[] | null;
	readonly linesDecorationsTooltip: string | null;
	readonly firstLineDecorationClassName: string | null;
	readonly marginClassName: string | null;
	readonly inlineClassName: string | null;
	readonly inlineClassNameAffectsLetterSpacing: boolean;
	readonly beforeContentClassName: string | null;
	readonly afterContentClassName: string | null;
	readonly after: ModelDecorationInjectedTextOptions | null;
	readonly before: ModelDecorationInjectedTextOptions | null;
	readonly hideInCommentTokens: boolean | null;
	readonly hideInStringTokens: boolean | null;

	private constructor(options: model.IModelDecorationOptions) {
		this.description = options.description;
		this.blockClassName = options.blockClassName ? cleanClassName(options.blockClassName) : null;
		this.blockDoesNotCollapse = options.blockDoesNotCollapse ?? null;
		this.blockIsAfterEnd = options.blockIsAfterEnd ?? null;
		this.blockPadding = options.blockPadding ?? null;
		this.stickiness = options.stickiness || model.TrackedRangeStickiness.AlwaysGrowsWhenTypingAtEdges;
		this.zIndex = options.zIndex || 0;
		this.className = options.className ? cleanClassName(options.className) : null;
		this.shouldFillLineOnLineBreak = options.shouldFillLineOnLineBreak ?? null;
		this.hoverMessage = options.hoverMessage || null;
		this.glyphMarginHoverMessage = options.glyphMarginHoverMessage || null;
		this.lineNumberHoverMessage = options.lineNumberHoverMessage || null;
		this.isWholeLine = options.isWholeLine || false;
<<<<<<< HEAD
		this.lineHeight = options.lineHeight ?? null;
		this.fontFamily = options.fontFamily ?? null;
		this.fontSize = options.fontSize ?? null;
		this.fontStyle = options.fontStyle ?? null;
		this.fontWeight = options.fontWeight ?? null;
=======
		this.lineHeight = options.lineHeight ? Math.min(options.lineHeight, LINE_HEIGHT_CEILING) : null;
>>>>>>> e08d8fd7
		this.showIfCollapsed = options.showIfCollapsed || false;
		this.collapseOnReplaceEdit = options.collapseOnReplaceEdit || false;
		this.overviewRuler = options.overviewRuler ? new ModelDecorationOverviewRulerOptions(options.overviewRuler) : null;
		this.minimap = options.minimap ? new ModelDecorationMinimapOptions(options.minimap) : null;
		this.glyphMargin = options.glyphMarginClassName ? new ModelDecorationGlyphMarginOptions(options.glyphMargin) : null;
		this.glyphMarginClassName = options.glyphMarginClassName ? cleanClassName(options.glyphMarginClassName) : null;
		this.linesDecorationsClassName = options.linesDecorationsClassName ? cleanClassName(options.linesDecorationsClassName) : null;
		this.lineNumberClassName = options.lineNumberClassName ? cleanClassName(options.lineNumberClassName) : null;
		this.linesDecorationsTooltip = options.linesDecorationsTooltip ? strings.htmlAttributeEncodeValue(options.linesDecorationsTooltip) : null;
		this.firstLineDecorationClassName = options.firstLineDecorationClassName ? cleanClassName(options.firstLineDecorationClassName) : null;
		this.marginClassName = options.marginClassName ? cleanClassName(options.marginClassName) : null;
		this.inlineClassName = options.inlineClassName ? cleanClassName(options.inlineClassName) : null;
		this.inlineClassNameAffectsLetterSpacing = options.inlineClassNameAffectsLetterSpacing || false;
		this.beforeContentClassName = options.beforeContentClassName ? cleanClassName(options.beforeContentClassName) : null;
		this.afterContentClassName = options.afterContentClassName ? cleanClassName(options.afterContentClassName) : null;
		this.after = options.after ? ModelDecorationInjectedTextOptions.from(options.after) : null;
		this.before = options.before ? ModelDecorationInjectedTextOptions.from(options.before) : null;
		this.hideInCommentTokens = options.hideInCommentTokens ?? false;
		this.hideInStringTokens = options.hideInStringTokens ?? false;
	}
}
ModelDecorationOptions.EMPTY = ModelDecorationOptions.register({ description: 'empty' });

/**
 * The order carefully matches the values of the enum.
 */
const TRACKED_RANGE_OPTIONS = [
	ModelDecorationOptions.register({ description: 'tracked-range-always-grows-when-typing-at-edges', stickiness: model.TrackedRangeStickiness.AlwaysGrowsWhenTypingAtEdges }),
	ModelDecorationOptions.register({ description: 'tracked-range-never-grows-when-typing-at-edges', stickiness: model.TrackedRangeStickiness.NeverGrowsWhenTypingAtEdges }),
	ModelDecorationOptions.register({ description: 'tracked-range-grows-only-when-typing-before', stickiness: model.TrackedRangeStickiness.GrowsOnlyWhenTypingBefore }),
	ModelDecorationOptions.register({ description: 'tracked-range-grows-only-when-typing-after', stickiness: model.TrackedRangeStickiness.GrowsOnlyWhenTypingAfter }),
];

function _normalizeOptions(options: model.IModelDecorationOptions): ModelDecorationOptions {
	if (options instanceof ModelDecorationOptions) {
		return options;
	}
	return ModelDecorationOptions.createDynamic(options);
}

class LineHeightChangingDecoration {

	public static toKey(obj: LineHeightChangingDecoration): string {
		return `${obj.ownerId};${obj.decorationId};${obj.lineNumber}`;
	}

	constructor(
		public readonly ownerId: number,
		public readonly decorationId: string,
		public readonly lineNumber: number,
		public readonly lineHeight: number | null
	) { }
}

class LineFontChangingDecoration {

	public static toKey(obj: LineFontChangingDecoration): string {
		return `${obj.ownerId};${obj.decorationId}`;
	}

	constructor(
		public readonly ownerId: number,
		public readonly versionId: number,
		public readonly decorationId: string,
		public readonly lineNumber: number,
		public readonly fontDecoration: FontDecoration | null
	) { }
}

class DidChangeDecorationsEmitter extends Disposable {

	private readonly _actual: Emitter<IModelDecorationsChangedEvent> = this._register(new Emitter<IModelDecorationsChangedEvent>());
	public readonly event: Event<IModelDecorationsChangedEvent> = this._actual.event;

	private _deferredCnt: number;
	private _shouldFireDeferred: boolean;
	private _affectsMinimap: boolean;
	private _affectsOverviewRuler: boolean;
	private _affectedInjectedTextLines: Set<number> | null = null;
	private _affectedLineHeights: SetWithKey<LineHeightChangingDecoration> | null = null;
	private _affectedFontLines: SetWithKey<LineFontChangingDecoration> | null = null;
	private _affectsGlyphMargin: boolean;
	private _affectsLineNumber: boolean;

	constructor(private readonly handleBeforeFire: (affectedInjectedTextLines: Set<number> | null, affectedLineHeights: SetWithKey<LineHeightChangingDecoration> | null, affectedFontLines: SetWithKey<LineFontChangingDecoration> | null) => void) {
		super();
		this._deferredCnt = 0;
		this._shouldFireDeferred = false;
		this._affectsMinimap = false;
		this._affectsOverviewRuler = false;
		this._affectsGlyphMargin = false;
		this._affectsLineNumber = false;
	}

	hasListeners(): boolean {
		return this._actual.hasListeners();
	}

	public beginDeferredEmit(): void {
		this._deferredCnt++;
	}

	public endDeferredEmit(): void {
		this._deferredCnt--;
		if (this._deferredCnt === 0) {
			if (this._shouldFireDeferred) {
				this.doFire();
			}

			this._affectedInjectedTextLines?.clear();
			this._affectedInjectedTextLines = null;
			this._affectedLineHeights?.clear();
			this._affectedLineHeights = null;
			this._affectedFontLines?.clear();
			this._affectedFontLines = null;
		}
	}

	public recordLineAffectedByInjectedText(lineNumber: number): void {
		if (!this._affectedInjectedTextLines) {
			this._affectedInjectedTextLines = new Set();
		}
		this._affectedInjectedTextLines.add(lineNumber);
	}

	public recordLineAffectedByLineHeightChange(ownerId: number, decorationId: string, lineNumber: number, lineHeight: number | null): void {
		if (!this._affectedLineHeights) {
			this._affectedLineHeights = new SetWithKey<LineHeightChangingDecoration>([], LineHeightChangingDecoration.toKey);
		}
		this._affectedLineHeights.add(new LineHeightChangingDecoration(ownerId, decorationId, lineNumber, lineHeight));
	}

	public recordLineAffectedByFontChange(ownerId: number, versionId: number, decorationId: string, lineNumber: number, fontDecoration: FontDecoration | null): void {
		if (!this._affectedFontLines) {
			this._affectedFontLines = new SetWithKey<LineFontChangingDecoration>([], LineFontChangingDecoration.toKey);
		}
		this._affectedFontLines.add(new LineFontChangingDecoration(ownerId, versionId, decorationId, lineNumber, fontDecoration));
	}

	public checkAffectedAndFire(options: ModelDecorationOptions): void {
		this._affectsMinimap ||= !!options.minimap?.position;
		this._affectsOverviewRuler ||= !!options.overviewRuler?.color;
		this._affectsGlyphMargin ||= !!options.glyphMarginClassName;
		this._affectsLineNumber ||= !!options.lineNumberClassName;
		this.tryFire();
	}

	public fire(): void {
		this._affectsMinimap = true;
		this._affectsOverviewRuler = true;
		this._affectsGlyphMargin = true;
		this.tryFire();
	}

	private tryFire() {
		if (this._deferredCnt === 0) {
			this.doFire();
		} else {
			this._shouldFireDeferred = true;
		}
	}

	private doFire() {
		this.handleBeforeFire(this._affectedInjectedTextLines, this._affectedLineHeights, this._affectedFontLines);

		const event: IModelDecorationsChangedEvent = {
			affectsMinimap: this._affectsMinimap,
			affectsOverviewRuler: this._affectsOverviewRuler,
			affectsGlyphMargin: this._affectsGlyphMargin,
			affectsLineNumber: this._affectsLineNumber,
		};
		this._shouldFireDeferred = false;
		this._affectsMinimap = false;
		this._affectsOverviewRuler = false;
		this._affectsGlyphMargin = false;
		this._actual.fire(event);
	}
}

//#endregion

class DidChangeContentEmitter extends Disposable {

	/**
	 * Both `fastEvent` and `slowEvent` work the same way and contain the same events, but first we invoke `fastEvent` and then `slowEvent`.
	 */
	private readonly _fastEmitter: Emitter<InternalModelContentChangeEvent> = this._register(new Emitter<InternalModelContentChangeEvent>());
	public readonly fastEvent: Event<InternalModelContentChangeEvent> = this._fastEmitter.event;
	private readonly _slowEmitter: Emitter<InternalModelContentChangeEvent> = this._register(new Emitter<InternalModelContentChangeEvent>());
	public readonly slowEvent: Event<InternalModelContentChangeEvent> = this._slowEmitter.event;

	private _deferredCnt: number;
	private _deferredEvent: InternalModelContentChangeEvent | null;

	constructor() {
		super();
		this._deferredCnt = 0;
		this._deferredEvent = null;
	}

	public hasListeners(): boolean {
		return (
			this._fastEmitter.hasListeners()
			|| this._slowEmitter.hasListeners()
		);
	}

	public beginDeferredEmit(): void {
		this._deferredCnt++;
	}

	public endDeferredEmit(resultingSelection: Selection[] | null = null): void {
		this._deferredCnt--;
		if (this._deferredCnt === 0) {
			if (this._deferredEvent !== null) {
				this._deferredEvent.rawContentChangedEvent.resultingSelection = resultingSelection;
				const e = this._deferredEvent;
				this._deferredEvent = null;
				this._fastEmitter.fire(e);
				this._slowEmitter.fire(e);
			}
		}
	}

	public fire(e: InternalModelContentChangeEvent): void {
		if (this._deferredCnt > 0) {
			if (this._deferredEvent) {
				this._deferredEvent = this._deferredEvent.merge(e);
			} else {
				this._deferredEvent = e;
			}
			return;
		}
		this._fastEmitter.fire(e);
		this._slowEmitter.fire(e);
	}
}<|MERGE_RESOLUTION|>--- conflicted
+++ resolved
@@ -16,12 +16,8 @@
 import { Constants } from '../../../base/common/uint.js';
 import { URI } from '../../../base/common/uri.js';
 import { ISingleEditOperation } from '../core/editOperation.js';
-<<<<<<< HEAD
-import { normalizeIndentation } from '../core/indentation.js';
-=======
 import { countEOL } from '../core/misc/eolCounter.js';
 import { normalizeIndentation } from '../core/misc/indentation.js';
->>>>>>> e08d8fd7
 import { IPosition, Position } from '../core/position.js';
 import { IRange, Range } from '../core/range.js';
 import { Selection } from '../core/selection.js';
@@ -2475,15 +2471,11 @@
 		this.glyphMarginHoverMessage = options.glyphMarginHoverMessage || null;
 		this.lineNumberHoverMessage = options.lineNumberHoverMessage || null;
 		this.isWholeLine = options.isWholeLine || false;
-<<<<<<< HEAD
-		this.lineHeight = options.lineHeight ?? null;
+		this.lineHeight = options.lineHeight ? Math.min(options.lineHeight, LINE_HEIGHT_CEILING) : null;
 		this.fontFamily = options.fontFamily ?? null;
 		this.fontSize = options.fontSize ?? null;
 		this.fontStyle = options.fontStyle ?? null;
 		this.fontWeight = options.fontWeight ?? null;
-=======
-		this.lineHeight = options.lineHeight ? Math.min(options.lineHeight, LINE_HEIGHT_CEILING) : null;
->>>>>>> e08d8fd7
 		this.showIfCollapsed = options.showIfCollapsed || false;
 		this.collapseOnReplaceEdit = options.collapseOnReplaceEdit || false;
 		this.overviewRuler = options.overviewRuler ? new ModelDecorationOverviewRulerOptions(options.overviewRuler) : null;
