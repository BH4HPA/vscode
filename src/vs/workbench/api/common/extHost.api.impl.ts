--- conflicted
+++ resolved
@@ -907,12 +907,9 @@
 			CallHierarchyIncomingCall: extHostTypes.CallHierarchyIncomingCall,
 			CallHierarchyItem: extHostTypes.CallHierarchyItem,
 			Decoration: extHostTypes.Decoration,
-<<<<<<< HEAD
-			UserDataError: extHostTypes.UserDataError
-=======
+			UserDataError: extHostTypes.UserDataError,
 			WebviewEditorState: extHostTypes.WebviewEditorState,
 			UIKind: UIKind
->>>>>>> 0a335ea6
 		};
 	};
 }
