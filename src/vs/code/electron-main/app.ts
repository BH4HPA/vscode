--- conflicted
+++ resolved
@@ -164,15 +164,16 @@
 		const isUrlFromWindow = (requestingUrl?: string | undefined) => requestingUrl?.startsWith(`${Schemas.vscodeFileResource}://${VSCODE_AUTHORITY}`);
 		const isUrlFromWebview = (requestingUrl: string | undefined) => requestingUrl?.startsWith(`${Schemas.vscodeWebview}://`);
 
-		const allowedPermissions = new Set(['pointerLock']);
+		const alwaysAllowedPermissions = new Set(['pointerLock']);
 
 		const allowedPermissionsInWebview = new Set([
-			...allowedPermissions,
+			...alwaysAllowedPermissions,
 			'clipboard-read',
 			'clipboard-sanitized-write',
 		]);
 
 		const allowedPermissionsInCore = new Set([
+			...alwaysAllowedPermissions,
 			'media',
 			'local-fonts',
 		]);
@@ -181,28 +182,20 @@
 			if (isUrlFromWebview(details.requestingUrl)) {
 				return callback(allowedPermissionsInWebview.has(permission));
 			}
-<<<<<<< HEAD
-			return callback(allowedPermissions.has(permission));
-=======
 			if (isUrlFromWindow(details.requestingUrl)) {
 				return callback(allowedPermissionsInCore.has(permission));
 			}
 			return callback(false);
->>>>>>> 25a0bb98
 		});
 
 		session.defaultSession.setPermissionCheckHandler((_webContents, permission, _origin, details) => {
 			if (isUrlFromWebview(details.requestingUrl)) {
 				return allowedPermissionsInWebview.has(permission);
 			}
-<<<<<<< HEAD
-			return allowedPermissions.has(permission);
-=======
 			if (isUrlFromWindow(details.requestingUrl)) {
 				return allowedPermissionsInCore.has(permission);
 			}
 			return false;
->>>>>>> 25a0bb98
 		});
 
 		//#endregion
